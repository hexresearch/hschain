---
kind: pipeline
name: default

steps:
<<<<<<< HEAD
- name: build-thundermint-ghc86
  image: nixos/nix
  privileged: true
  network_mode: host
  commands:
  - apk add --no-cache git bash openssh-client
  - source ./nix/setup_ssh_ci.sh
  - "echo -n \"$${NIX_CACHE_SIGNING_KEY}\" > \"$${HOME}/nix-cache-key.sec\""
  - "chmod 400 \"$${HOME}/nix-cache-key.sec\""
  - cd nix
  - ./build-ci.sh --argstr ghc ghc865  --arg useSodium true  --arg isBench true
=======
- name: build-hschain-ghc883
  image: nixos/nix
  privileged: true
  network_mode: host
>>>>>>> 8eb3d418
  environment:
    DRONE_GITHUB_PULL_KEY:
      from_secret: drone_github_pull_key
    NIX_CACHE_KEY:
      from_secret: nix_cache_key
    NIX_CACHE_SIGNING_KEY:
      from_secret: nix_cache_signing_key
<<<<<<< HEAD

- name: build-thundermint-cryptonite
=======
  commands:
  - apk add --no-cache git bash openssh-client
  - source ./nix/setup_ssh_ci.sh
  - "echo -n \"$${NIX_CACHE_SIGNING_KEY}\" > \"$${HOME}/nix-cache-key.sec\""
  - "chmod 400 \"$${HOME}/nix-cache-key.sec\""
  - cd nix
  - ./build-ci.sh --argstr ghc ghc883  --arg useSodium true  --arg isBench true

- name: build-hschain-cryptonite
>>>>>>> 8eb3d418
  image: nixos/nix
  privileged: true
  network_mode: host
  environment:
    DRONE_GITHUB_PULL_KEY:
      from_secret: drone_github_pull_key
    NIX_CACHE_KEY:
      from_secret: nix_cache_key
    NIX_CACHE_SIGNING_KEY:
      from_secret: nix_cache_signing_key
  commands:
  - apk add --no-cache git bash openssh-client
  - source ./nix/setup_ssh_ci.sh
  - "echo -n \"$${NIX_CACHE_SIGNING_KEY}\" > \"$${HOME}/nix-cache-key.sec\""
  - "chmod 400 \"$${HOME}/nix-cache-key.sec\""
  - cd nix
<<<<<<< HEAD
  - ./build-ci.sh --argstr ghc ghc865  --arg useSodium false  --arg isBench true
=======
  - ./build-ci.sh --argstr ghc ghc883  --arg useSodium false  --arg isBench true
>>>>>>> 8eb3d418

- name: build-hschain-ghcjs
  image: nixos/nix
  privileged: true
  network_mode: host
  commands:
  - apk add --no-cache git bash openssh-client
  - source ./nix/setup_ssh_ci.sh
  - "echo -n \"$${NIX_CACHE_SIGNING_KEY}\" > \"$${HOME}/nix-cache-key.sec\""
  - "chmod 400 \"$${HOME}/nix-cache-key.sec\""
  - cd nix
  - ./build-ci.sh --argstr ghc ghcjs
  environment:
    DRONE_GITHUB_PULL_KEY:
      from_secret: drone_github_pull_key
    NIX_CACHE_KEY:
      from_secret: nix_cache_key
    NIX_CACHE_SIGNING_KEY:
      from_secret: nix_cache_signing_key

- name: dockerize-hschain
  image: nixos/nix
  volumes:
  - name: dockersock
    path: /var/run/docker.sock
  privileged: true
  network_mode: host
  depends_on:
#  - build-hschain-ghc84
  - build-hschain-ghc883
#  - build-hschain-ghcjs
  environment:
    DOCKER_PASSWORD:
      from_secret: docker_password
    DOCKER_USERNAME:
      from_secret: docker_username
    DRONE_GITHUB_PULL_KEY:
      from_secret: drone_github_pull_key
    NIX_CACHE_KEY:
      from_secret: nix_cache_key
    NIX_CACHE_SIGNING_KEY:
      from_secret: nix_cache_signing_key
  commands:
  - apk add --no-cache git bash openssh-client docker
  - source ./nix/setup_ssh_ci.sh
  - "echo -n \"$${NIX_CACHE_SIGNING_KEY}\" > \"$${HOME}/nix-cache-key.sec\""
  - "chmod 400 \"$${HOME}/nix-cache-key.sec\""
  - cd nix
  - ./build-docker-ci.sh

- name: telegram
  image: appleboy/drone-telegram
  depends_on:
  - dockerize-hschain
  settings:
    to:
      from_secret: telegram_id
    token:
      from_secret: telegram_token
    message: >
      {{build.status}}

      {{build.link}}

      ${DRONE_BUILD_EVENT} ${DRONE_PULL_REQUEST= }${DRONE_TAG= } to branch *{{commit.branch}}* by {{commit.author}}

      {{commit.message}}

      build time is {{buildtime build.started}}
  when:
    event: push
    status:
    - success
    - failure

volumes:
- name: dockersock
  host:
    path: /var/run/docker.sock

trigger:
  branch:
  - master
  - PoW
  cron:
    exclude:
    - nightly

---
kind: pipeline
name: tag

steps:
- name: build-hschain
  image: nixos/nix
  privileged: true
  network_mode: host
  environment:
    DRONE_GITHUB_PULL_KEY:
      from_secret: drone_github_pull_key
    NIX_CACHE_KEY:
      from_secret: nix_cache_key
    NIX_CACHE_SIGNING_KEY:
      from_secret: nix_cache_signing_key
  commands:
  - apk add --no-cache git bash openssh-client
  - source ./nix/setup_ssh_ci.sh
  - "echo -n \"$${NIX_CACHE_SIGNING_KEY}\" > \"$${HOME}/nix-cache-key.sec\""
  - "chmod 400 \"$${HOME}/nix-cache-key.sec\""
  - cd nix
  - ./build-ci.sh

- name: dockerize-hschain
  image: nixos/nix
  volumes:
  - name: dockersock
    path: /var/run/docker.sock
  privileged: true
  network_mode: host
  depends_on:
  - build-hschain
  environment:
    DOCKER_PASSWORD:
      from_secret: docker_password
    DOCKER_USERNAME:
      from_secret: docker_username
    DRONE_GITHUB_PULL_KEY:
      from_secret: drone_github_pull_key
    NIX_CACHE_KEY:
      from_secret: nix_cache_key
    NIX_CACHE_SIGNING_KEY:
      from_secret: nix_cache_signing_key
  commands:
  - apk add --no-cache git bash openssh-client docker
  - source ./nix/setup_ssh_ci.sh
  - "echo -n \"$${NIX_CACHE_SIGNING_KEY}\" > \"$${HOME}/nix-cache-key.sec\""
  - "chmod 400 \"$${HOME}/nix-cache-key.sec\""
  - cd nix
  - ./build-docker-ci.sh

- name: telegram
  image: appleboy/drone-telegram
  depends_on:
  - dockerize-hschain
  settings:
    to:
      from_secret: telegram_id
    token:
      from_secret: telegram_token
    message: >
      {{build.status}}

      {{build.link}}

      ${DRONE_BUILD_EVENT} ${DRONE_PULL_REQUEST= }${DRONE_TAG= } to branch *{{commit.branch}}* by {{commit.author}}

      {{commit.message}}

      build time is {{buildtime build.started}}
  when:
    event: push
    status:
    - success
    - failure

volumes:
- name: dockersock
  host:
    path: /var/run/docker.sock

trigger:
  event:
  - tag

---
kind: pipeline
name: cron

steps:
- name: build-hschain-nightly
  image: nixos/nix
  privileged: true
  network_mode: host
  environment:
    DRONE_GITHUB_PULL_KEY:
      from_secret: drone_github_pull_key
    NIX_CACHE_KEY:
      from_secret: nix_cache_key
    NIX_CACHE_SIGNING_KEY:
      from_secret: nix_cache_signing_key
  commands:
  - apk add --no-cache git bash openssh-client
  - source ./nix/setup_ssh_ci.sh
  - "echo -n \"$${NIX_CACHE_SIGNING_KEY}\" > \"$${HOME}/nix-cache-key.sec\""
  - "chmod 400 \"$${HOME}/nix-cache-key.sec\""
  - cd nix
  - ./build-ci.sh --arg isCoreLint true

- name: telegram
  image: appleboy/drone-telegram
  depends_on:
  - build-hschain-nightly
  settings:
    to:
      from_secret: telegram_id
    token:
      from_secret: telegram_token
    message: >
      {{build.status}}

      {{build.link}}

      ${DRONE_BUILD_EVENT} ${DRONE_PULL_REQUEST= }${DRONE_TAG= } to branch *{{commit.branch}}* by {{commit.author}}

      {{commit.message}}

      build time is {{buildtime build.started}}
  when:
    status:
    - success
    - failure

trigger:
  cron:
  - nightly<|MERGE_RESOLUTION|>--- conflicted
+++ resolved
@@ -3,35 +3,17 @@
 name: default
 
 steps:
-<<<<<<< HEAD
-- name: build-thundermint-ghc86
-  image: nixos/nix
-  privileged: true
-  network_mode: host
-  commands:
-  - apk add --no-cache git bash openssh-client
-  - source ./nix/setup_ssh_ci.sh
-  - "echo -n \"$${NIX_CACHE_SIGNING_KEY}\" > \"$${HOME}/nix-cache-key.sec\""
-  - "chmod 400 \"$${HOME}/nix-cache-key.sec\""
-  - cd nix
-  - ./build-ci.sh --argstr ghc ghc865  --arg useSodium true  --arg isBench true
-=======
 - name: build-hschain-ghc883
   image: nixos/nix
   privileged: true
   network_mode: host
->>>>>>> 8eb3d418
-  environment:
-    DRONE_GITHUB_PULL_KEY:
-      from_secret: drone_github_pull_key
-    NIX_CACHE_KEY:
-      from_secret: nix_cache_key
-    NIX_CACHE_SIGNING_KEY:
-      from_secret: nix_cache_signing_key
-<<<<<<< HEAD
-
-- name: build-thundermint-cryptonite
-=======
+  environment:
+    DRONE_GITHUB_PULL_KEY:
+      from_secret: drone_github_pull_key
+    NIX_CACHE_KEY:
+      from_secret: nix_cache_key
+    NIX_CACHE_SIGNING_KEY:
+      from_secret: nix_cache_signing_key
   commands:
   - apk add --no-cache git bash openssh-client
   - source ./nix/setup_ssh_ci.sh
@@ -41,28 +23,23 @@
   - ./build-ci.sh --argstr ghc ghc883  --arg useSodium true  --arg isBench true
 
 - name: build-hschain-cryptonite
->>>>>>> 8eb3d418
-  image: nixos/nix
-  privileged: true
-  network_mode: host
-  environment:
-    DRONE_GITHUB_PULL_KEY:
-      from_secret: drone_github_pull_key
-    NIX_CACHE_KEY:
-      from_secret: nix_cache_key
-    NIX_CACHE_SIGNING_KEY:
-      from_secret: nix_cache_signing_key
-  commands:
-  - apk add --no-cache git bash openssh-client
-  - source ./nix/setup_ssh_ci.sh
-  - "echo -n \"$${NIX_CACHE_SIGNING_KEY}\" > \"$${HOME}/nix-cache-key.sec\""
-  - "chmod 400 \"$${HOME}/nix-cache-key.sec\""
-  - cd nix
-<<<<<<< HEAD
-  - ./build-ci.sh --argstr ghc ghc865  --arg useSodium false  --arg isBench true
-=======
+  image: nixos/nix
+  privileged: true
+  network_mode: host
+  environment:
+    DRONE_GITHUB_PULL_KEY:
+      from_secret: drone_github_pull_key
+    NIX_CACHE_KEY:
+      from_secret: nix_cache_key
+    NIX_CACHE_SIGNING_KEY:
+      from_secret: nix_cache_signing_key
+  commands:
+  - apk add --no-cache git bash openssh-client
+  - source ./nix/setup_ssh_ci.sh
+  - "echo -n \"$${NIX_CACHE_SIGNING_KEY}\" > \"$${HOME}/nix-cache-key.sec\""
+  - "chmod 400 \"$${HOME}/nix-cache-key.sec\""
+  - cd nix
   - ./build-ci.sh --argstr ghc ghc883  --arg useSodium false  --arg isBench true
->>>>>>> 8eb3d418
 
 - name: build-hschain-ghcjs
   image: nixos/nix
