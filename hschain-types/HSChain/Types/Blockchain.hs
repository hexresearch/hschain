{-# LANGUAGE CPP                        #-}
{-# LANGUAGE DataKinds                  #-}
{-# LANGUAGE DeriveAnyClass             #-}
{-# LANGUAGE DeriveGeneric              #-}
{-# LANGUAGE DerivingStrategies         #-}
{-# LANGUAGE FlexibleContexts           #-}
{-# LANGUAGE FlexibleInstances          #-}
{-# LANGUAGE GeneralizedNewtypeDeriving #-}
{-# LANGUAGE KindSignatures             #-}
{-# LANGUAGE MultiParamTypeClasses      #-}
{-# LANGUAGE OverloadedStrings          #-}
{-# LANGUAGE RecordWildCards            #-}
{-# LANGUAGE ScopedTypeVariables        #-}
{-# LANGUAGE StandaloneDeriving         #-}
{-# LANGUAGE TemplateHaskell            #-}
{-# LANGUAGE TypeFamilies               #-}
{-# LANGUAGE UndecidableInstances       #-}
-- |
-- Data types for implementation of consensus algorithm
module HSChain.Types.Blockchain (
    -- * Newtype wrappers
    Height(..)
  , Round(..)
  , Time(..)
  , getCurrentTime
  , timeToUTC
    -- * Basic data types for blockchain
  , BlockID(..)
  , blockHash
  , GBlock(..)
  , Block
  , Header
  , Commit(..)
  , ByzantineEvidence(..)
  , BlockData(..)
  , BlockchainState(..)
    -- * Data types for establishing consensus
  , Step(..)
  , FullStep(..)
  , Timeout(..)
  , Proposal(..)
    -- ** Votes
  , VoteType(..)
  , Vote(..)
  , CheckSignature(..)
    -- * Signed data
  , Signed
  , signedValue
  , signedKeyInfo
  , signValue
  , verifySignature
  , unverifySignature
  ) where

import           Codec.Serialise
import           Codec.Serialise.Decoding
import           Codec.Serialise.Encoding
import           Control.DeepSeq
import           Control.Monad
import           Control.Monad.IO.Class   (MonadIO(..))
import qualified Data.Aeson               as JSON
import           Data.Coerce
import           Data.Int
import           Data.Functor.Classes
import qualified Data.List.NonEmpty       as NE
import           Data.Monoid              ((<>))
import           Data.Time.Clock          (UTCTime)
import           Data.Time.Clock.POSIX    (getPOSIXTime,posixSecondsToUTCTime)
import           Data.Vector.Unboxed.Deriving
import           GHC.Generics             (Generic)
#ifdef INSTANCES_SQLITE
import qualified Database.SQLite.Simple.FromField as SQL
import qualified Database.SQLite.Simple.ToField   as SQL
#endif

import HSChain.Crypto
import HSChain.Types.Validators
import HSChain.Types.Merklized


----------------------------------------------------------------
-- Primitives
----------------------------------------------------------------

-- | Height of block in blockchain. It's used in several contexts with
--   subtle differences. Namely:
--
--   * Height of blockchain is height of topmost block
--
--   * Height of proposal or vote is height of block we're voting for
--
--   * Current height in consensus algorithm is height of block we're
--     deciding on.
newtype Height = Height Int64
  deriving stock   (Show, Read, Generic, Eq, Ord)
  deriving newtype (NFData, Serialise, JSON.ToJSON, JSON.FromJSON, Enum, CryptoHashable)

-- | Voting round
newtype Round = Round Int64
  deriving stock   (Show, Read, Generic, Eq, Ord)
  deriving newtype (NFData, Serialise, JSON.ToJSON, JSON.FromJSON, Enum, CryptoHashable)


-- | Time in milliseconds since UNIX epoch.
newtype Time = Time Int64
  deriving stock   (Show, Read, Generic, Eq, Ord)
  deriving newtype (NFData, Serialise, JSON.ToJSON, JSON.FromJSON, Enum, CryptoHashable)


-- | Get current time
getCurrentTime :: MonadIO m => m Time
getCurrentTime = do
  t <- liftIO getPOSIXTime
  return $! Time $ round $ 1000 * t

-- | Convert timestamp to UTCTime
timeToUTC :: Time -> UTCTime
timeToUTC (Time t) = posixSecondsToUTCTime (realToFrac t / 1000)



----------------------------------------------------------------
-- Blocks
----------------------------------------------------------------

-- | Block identified by hash
newtype BlockID alg a = BlockID (Hashed alg (Block alg a))
  deriving stock    (Show, Eq, Ord, Generic)
  deriving anyclass (NFData, Serialise, JSON.ToJSON, JSON.FromJSON)
  deriving newtype  (CryptoHashable)

blockHash
  :: (Crypto alg)
  => Block alg a
  -> BlockID alg a
blockHash = BlockID . hashed


type Block  = GBlock IdNode
type Header = GBlock Hashed

-- | Block of blockchain.
data GBlock f alg a = Block
  { blockHeight           :: !Height
    -- ^ Height of a block
  , blockPrevBlockID      :: !(Maybe (BlockID alg a))
    -- ^ Hash of previous block. Nothing iff block is a genesis block
  , blockValidatorsHash   :: !(Hashed alg (ValidatorSet alg))
    -- ^ Set of validators used to create this block.
  , blockValChange        :: !(MerkleNode f alg (ValidatorChange alg))
    -- ^ Set of validators for the next block.
  , blockPrevCommit       :: !(Maybe (MerkleNode f alg (Commit alg a)))
    -- ^ Commit for previous block. Nothing iff block is a genesis
    --   block or block at height 1.
  , blockEvidence         :: !(MerkleNode f alg [ByzantineEvidence alg a])
    -- ^ Evidence of byzantine behavior by nodes.
  , blockData             :: !(MerkleNode f alg a)
    -- ^ Payload of block. HSChain treats it completely opaque and
    --   rely on callback to do anything to it.
  }
  deriving stock    (Show, Generic)
  deriving anyclass (CryptoHashable)

instance (Crypto alg, CryptoHashable a, Serialise     a, IsMerkle f) => Serialise     (GBlock f alg a)
instance (Crypto alg, CryptoHashable a, JSON.FromJSON a, IsMerkle f) => JSON.FromJSON (GBlock f alg a)
instance (Crypto alg, JSON.ToJSON a, IsMerkle f)                     => JSON.ToJSON   (GBlock f alg a)
  -- deriving anyclass (Serialise, JSON.ToJSON, JSON.FromJSON, CryptoHashable)
instance (NFData a, NFData1 (f alg), NFData (PublicKey alg)) => NFData (GBlock f alg a)
deriving instance (Eq (PublicKey alg), IsMerkle f, Eq1 (f alg), Eq a) => Eq (GBlock f alg a)

<<<<<<< HEAD
=======
-- | Block header
data Header alg a = Header
  { headerHeight         :: !Height
    -- ^ Height of block
  , headerLastBlockID    :: !(Maybe (BlockID alg a))
    -- ^ Hash of previous block. Nothing iff block is a genesis block
  , headerValidatorsHash :: !(Hashed alg (ValidatorSet alg))
    -- ^ Hash of validators for current block.
  , headerDataHash       :: !(Hashed alg a)
    -- ^ Hash of block data
  , headerValChangeHash  :: !(Hashed alg (ValidatorChange alg))
    -- ^ Hash of change in validators set.
  , headerLastCommitHash :: !(Hashed alg (Maybe (Commit alg a)))
    -- ^ Hash of last commit
  , headerEvidenceHash   :: !(Hashed alg [ByzantineEvidence alg a])
    -- ^ Hash of evidence of byzantine behavior
  , headerStateHash      :: !(Hashed alg (InterpreterState a))
  }
  deriving stock    (Show, Eq, Generic)
  deriving anyclass (NFData, Serialise, JSON.FromJSON, JSON.ToJSON)
>>>>>>> 513e58fb

-- | Evidence of byzantine behaviour by some node.
data ByzantineEvidence alg a
  = OutOfTurnProposal !(Signed 'Unverified alg (Proposal alg a))
    -- ^ Node made proposal out of turn
  | ConflictingPreVote
      !(Signed 'Unverified alg (Vote 'PreVote alg a))
      !(Signed 'Unverified alg (Vote 'PreVote alg a))
    -- ^ Node made conflicting prevotes in the same round
  | ConflictingPreCommit
      !(Signed 'Unverified alg (Vote 'PreCommit alg a))
      !(Signed 'Unverified alg (Vote 'PreCommit alg a))
    -- ^ Node made conflicting precommits in the same round
  deriving stock    (Show, Eq, Generic)
  deriving anyclass (NFData, Serialise, JSON.ToJSON, JSON.FromJSON, CryptoHashable)

-- | Data justifying commit
data Commit alg a = Commit
  { commitBlockID    :: !(BlockID alg a)
    -- ^ Block for which commit is done
  , commitPrecommits :: !(NE.NonEmpty (Signed 'Unverified alg (Vote 'PreCommit alg a)))
    -- ^ List of precommits which justify commit
  }
  deriving stock    (Show, Eq, Generic)
  deriving anyclass (NFData, Serialise, JSON.ToJSON, JSON.FromJSON, CryptoHashable)


-- | Type class for data which could be put into block
class ( Serialise a
      , Serialise (TX a)
      , Serialise (InterpreterState a)
      , CryptoHashable a
      , CryptoHashable (TX a)
      , CryptoHashable (InterpreterState a)
      ) => BlockData a where
  -- | Type of transaction used in blockchain
  type TX a
  -- | Part of state of blockchain defined by user. Complete state is
  --   @BlockchainState@
  type InterpreterState a
  -- | Return list of transaction in block
  blockTransactions :: a -> [TX a]
  -- | Collect information about block data for logging
  logBlockData      :: a -> JSON.Object

data BlockchainState alg a = BlockchainState
  { blockchainState :: !(InterpreterState a)
  , bChValidatorSet :: !(ValidatorSet alg)
  }
  deriving stock (Generic)
instance ( NFData (InterpreterState a)
         , NFData (PublicKey alg)
         ) => NFData (BlockchainState alg a)


----------------------------------------------------------------
-- Data types for establishing consensus
----------------------------------------------------------------

-- | Step of the algorithm
data Step
  = StepNewHeight !Int
    -- ^ We have just entered new height and waiting for stragglers
    --   precommits for block
  | StepProposal
    -- ^ Making proposal if node is proposed or receiving proposal
  | StepPrevote
    -- ^ Prevoting block or NIL and collecting prevotes from other nodes
  | StepPrecommit
    -- ^ Precommiting block or NIL and collecting precommits from
    --   other nodes
  | StepAwaitCommit !Round
    -- ^ We already reached consensus and now waiting for data to
    --   perform commit. Node could only stay in this state if it
    --   catching up and got all required precommits before getting
    --   block.
  deriving stock    (Show, Eq, Ord, Generic)
  deriving anyclass (NFData, Serialise, JSON.ToJSON, JSON.FromJSON)

data FullStep = FullStep !Height !Round !Step
  deriving stock    (Show, Eq, Ord, Generic)
  deriving anyclass (NFData, Serialise)

data Timeout = Timeout !Height !Round !Step
  deriving stock    (Show, Eq, Ord, Generic)
  deriving anyclass (NFData, Serialise, JSON.ToJSON, JSON.FromJSON)

-- | Proposal for new block. Proposal include only hash of block and
--   block itself is gossiped separately.
data Proposal alg a = Proposal
  { propHeight    :: !Height
    -- ^ Proposal height
  , propRound     :: !Round
    -- ^ Propoasl round
  , propTimestamp :: !Time
    -- ^ Time of proposal
  , propPOL       :: !(Maybe Round)
    -- ^ Proof of Lock for proposal
  , propBlockID   :: !(BlockID alg a)
    -- ^ Hash of proposed block
  }
  deriving stock    (Show, Eq, Ord, Generic)
  deriving anyclass (NFData, Serialise, JSON.ToJSON, JSON.FromJSON, CryptoHashable)


-- | Type of vote. Used for type-tagging of votes
data VoteType
  = PreVote
  | PreCommit
  deriving stock    (Show, Eq, Ord, Generic)
  deriving anyclass (Serialise, JSON.FromJSON, JSON.ToJSON)

-- | Single vote cast validator. Type of vote is determined by its
--   type tag
data Vote (ty :: VoteType) alg a = Vote
  { voteHeight  :: !Height
  , voteRound   :: !Round
  , voteTime    :: !Time
  , voteBlockID :: !(Maybe (BlockID alg a))
  }
  deriving stock    (Show, Eq, Ord, Generic)
  deriving anyclass (NFData, JSON.ToJSON, JSON.FromJSON)

instance Serialise (Vote 'PreVote alg a) where
    encode = encodeVote 0
    decode = decodeVote 0

instance Serialise (Vote 'PreCommit alg a) where
    encode = encodeVote 1
    decode = decodeVote 1

instance (CryptoHashable (Vote 'PreVote alg a)) where
  hashStep s Vote{..} = do
    hashStep s $ UserType "Vote:PreVote"
    hashStep s voteHeight
    hashStep s voteRound
    hashStep s voteTime
    hashStep s voteBlockID

instance (CryptoHashable (Vote 'PreCommit alg a)) where
  hashStep s Vote{..} = do
    hashStep s $ UserType "Vote:PreVote"
    hashStep s voteHeight
    hashStep s voteRound
    hashStep s voteTime
    hashStep s voteBlockID


encodeVote :: Word -> Vote ty alg a -> Encoding
encodeVote tag Vote{..} =
    encodeListLen 5 <>
    encodeWord tag <>
    encode voteHeight <>
    encode voteRound <>
    encode voteTime <>
    encode voteBlockID

decodeVote :: Word -> Decoder s (Vote ty alg a)
decodeVote expectedTag = do
    len <- decodeListLen
    tag <- decodeWord
    case len of
        5 | tag == expectedTag ->
                Vote <$> decode <*> decode <*> decode <*> decode
          | otherwise ->
                fail ("Invalid Vote tag, expected: " ++ show expectedTag
                      ++ ", actual: " ++ show tag)
        _ -> fail $ "Invalid Vote encoding"


----------------------------------------------------------------
-- Signed values
----------------------------------------------------------------

-- | Signed value. It contains value itself, signature, and
--   information which could be used to indentify secret key which was
--   used for signing. It could be public key, hash of public key
--   (fingerprint) or anything else. Signature is computed for CBOR
--   encoding of value.
data Signed (sign :: SignedState) alg a
  = Signed !(ValidatorIdx alg) !(Signature alg) !a
  deriving stock (Generic, Eq, Ord, Show)

instance (NFData a) => NFData (Signed sign alg a) where
  rnf (Signed a s x) = rnf a `seq` rnf s `seq` rnf x

-- | Obtain underlying value
signedValue :: Signed sign alg a -> a
signedValue (Signed _ _ a) = a

-- | Obtain information about key used for signing. It could be public
--   key itself or any other information which allows to figure out
--   which key should be used to verify signature.
signedKeyInfo :: Signed sign alg a -> ValidatorIdx alg
signedKeyInfo (Signed a _ _) = a

-- | Sign value. Note that we can generate both verified and unverified
--   values this way.
signValue
  :: forall sign alg a. (Crypto alg, CryptoHashable a)
  => ValidatorIdx alg           -- ^ Key identifier
  -> PrivKey alg                -- ^ Key for signing
  -> a                          -- ^ Value to sign
  -> Signed sign alg a
signValue key privK a
  = Signed key (signBlob privK h) a
  where
    Hash h = hash a :: Hash alg

-- | Verify signature. It return Nothing if verification fails for any
--   reason. Note that since @Signed@ contain only fingerprint we need
--   to supply function for looking up public keys.
verifySignature
  :: forall alg a. (Crypto alg, CryptoHashable a)
  => ValidatorSet alg
     -- ^ Set of validators corresponding to signed value
  -> Signed 'Unverified alg a
     -- ^ Value for verifying signature
  -> Maybe (Signed 'Verified alg a)
verifySignature valSet val@(Signed idx sig a) = do
  Validator pubK _ <- validatorByIndex valSet idx
  guard $ verifyBlobSignature pubK h sig
  return $ coerce val
  where
    Hash h = hash a :: Hash alg

-- | Strip verification tag
unverifySignature :: Signed ty alg a -> Signed 'Unverified alg a
unverifySignature = coerce

instance (Serialise      a) => Serialise      (Signed 'Unverified alg a)
instance (JSON.FromJSON  a) => JSON.FromJSON  (Signed 'Unverified alg a)
instance (JSON.ToJSON    a) => JSON.ToJSON    (Signed sign        alg a)
instance (CryptoHashable a) => CryptoHashable (Signed sign        alg a)

----------------------------------------------------------------
-- Helping application be faster.
----------------------------------------------------------------

-- | Better signalling of the need to check signatures.
data CheckSignature = CheckSignature | AlreadyChecked
  deriving stock (Eq, Ord, Show)

derivingUnbox "Time"   [t| Time   -> Int64 |] [| coerce |] [| coerce |]
derivingUnbox "Height" [t| Height -> Int64 |] [| coerce |] [| coerce |]
derivingUnbox "Round"  [t| Round  -> Int64 |] [| coerce |] [| coerce |]

#ifdef INSTANCES_SQLITE
deriving newtype instance SQL.FromField Height
deriving newtype instance SQL.ToField   Height
deriving newtype instance SQL.FromField Round
deriving newtype instance SQL.ToField   Round
deriving newtype instance SQL.FromField Time
deriving newtype instance SQL.ToField   Time
#endif<|MERGE_RESOLUTION|>--- conflicted
+++ resolved
@@ -157,6 +157,8 @@
   , blockData             :: !(MerkleNode f alg a)
     -- ^ Payload of block. HSChain treats it completely opaque and
     --   rely on callback to do anything to it.
+  , blockStateHash        :: !(Hashed alg (InterpreterState a))
+    -- ^ Hash of state after evaluation of this block.
   }
   deriving stock    (Show, Generic)
   deriving anyclass (CryptoHashable)
@@ -168,29 +170,7 @@
 instance (NFData a, NFData1 (f alg), NFData (PublicKey alg)) => NFData (GBlock f alg a)
 deriving instance (Eq (PublicKey alg), IsMerkle f, Eq1 (f alg), Eq a) => Eq (GBlock f alg a)
 
-<<<<<<< HEAD
-=======
--- | Block header
-data Header alg a = Header
-  { headerHeight         :: !Height
-    -- ^ Height of block
-  , headerLastBlockID    :: !(Maybe (BlockID alg a))
-    -- ^ Hash of previous block. Nothing iff block is a genesis block
-  , headerValidatorsHash :: !(Hashed alg (ValidatorSet alg))
-    -- ^ Hash of validators for current block.
-  , headerDataHash       :: !(Hashed alg a)
-    -- ^ Hash of block data
-  , headerValChangeHash  :: !(Hashed alg (ValidatorChange alg))
-    -- ^ Hash of change in validators set.
-  , headerLastCommitHash :: !(Hashed alg (Maybe (Commit alg a)))
-    -- ^ Hash of last commit
-  , headerEvidenceHash   :: !(Hashed alg [ByzantineEvidence alg a])
-    -- ^ Hash of evidence of byzantine behavior
-  , headerStateHash      :: !(Hashed alg (InterpreterState a))
-  }
-  deriving stock    (Show, Eq, Generic)
-  deriving anyclass (NFData, Serialise, JSON.FromJSON, JSON.ToJSON)
->>>>>>> 513e58fb
+
 
 -- | Evidence of byzantine behaviour by some node.
 data ByzantineEvidence alg a
