--- conflicted
+++ resolved
@@ -18,14 +18,11 @@
   , DefaultConfig(..)
     -- * Application state
   , NewBlock(..)
-<<<<<<< HEAD
   , CheckKind(..)
-  , AppLogic(..)
+  , AppLogic
   , hoistAppLogic
-=======
   , AppLogic
   , AppStore(..)
->>>>>>> afbf6654
   , AppCallbacks(..)
   , Validator(..)
   , PrivValidator(..)
@@ -186,33 +183,13 @@
 
 type AppLogic m alg a = BChLogic (ExceptT (BChError a) m) alg a
 
-<<<<<<< HEAD
 -- |What to do - preliminary check (state will be dropped out) or full check
 -- (state will be kept)?
 data CheckKind = FullCheck | PreliminaryCheck
   deriving (Eq, Ord, Show)
--- | Collection of callbacks which implement actual logic of
---   blockchain. This is most generic form which doesn't expose any
---   underlying structure. It's expected that this structure will be
---   generated from more specialized functions
-data AppLogic m alg a = AppLogic
-  { appBlockGenerator   :: NewBlock alg a
-                        -> [TX a]
-                        -> m (a, BlockchainState alg a)
-    -- ^ Generate fresh block for proposal. It's called each time we
-    --   need to create new block for proposal
-  , appValidationFun    :: CheckKind
-                        -> Block alg a
-                        -> BlockchainState alg a
-                        -> m (Maybe (BlockchainState alg a))
-    -- ^ Function for validation of proposed block data. It returns
-    --   change of validators for given block if it's valid and
-    --   @Nothing@ if it's not.
-  , appMempool          :: Mempool m alg (TX a)
-=======
+
 data AppStore m alg a = AppStore
   { appMempool          :: Mempool m alg (TX a)
->>>>>>> afbf6654
     -- ^ Application mempool
   , appBchState         :: BChStore m a
     -- ^ Store for the blockchain state
@@ -235,28 +212,11 @@
 instance Monad m => Monoid (AppCallbacks m alg a) where
   mempty  = AppCallbacks (\_ -> pure ()) (\_ -> pure Nothing)
 
-<<<<<<< HEAD
-hoistAppLogic :: (Functor n) => (forall x. m x -> n x) -> AppLogic m alg a -> AppLogic n alg a
-hoistAppLogic fun AppLogic{..} = AppLogic
-  { appBlockGenerator   = (fmap . fmap) fun appBlockGenerator
-  , appValidationFun    = \kind -> (fmap . fmap) fun (appValidationFun kind)
-  , appMempool          = hoistMempool  fun appMempool
-  , appBchState         = hoistBChStore fun appBchState
-  , ..
-  }
-
-hoistAppCallback :: (forall x. m x -> n x) -> AppCallbacks m alg a -> AppCallbacks n alg a
-hoistAppCallback fun AppCallbacks{..} = AppCallbacks
-  { appCommitCallback = fun . appCommitCallback
-  , appCanCreateBlock = fun . appCanCreateBlock
-  }
-=======
 instance HoistDict AppCallbacks where
   hoistDict fun AppCallbacks{..} = AppCallbacks
     { appCommitCallback = fun . appCommitCallback
     , appCanCreateBlock = fun . appCanCreateBlock
     }
->>>>>>> afbf6654
 
 -- | Our own validator
 newtype PrivValidator alg = PrivValidator
