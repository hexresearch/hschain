{-# LANGUAGE DataKinds           #-}
{-# LANGUAGE FlexibleContexts    #-}
{-# LANGUAGE LambdaCase          #-}
{-# LANGUAGE OverloadedStrings   #-}
{-# LANGUAGE RankNTypes          #-}
{-# LANGUAGE RecordWildCards     #-}
{-# LANGUAGE ScopedTypeVariables #-}
{-# LANGUAGE TypeOperators       #-}
-- |
-- Helper function for running mock network of HSChain nodes
module HSChain.Run (
    -- * New node code
    runNode
  , makeAppLogic
  , makeMempool
  , NodeDescription(..)
  , BlockchainNet(..)
  , Interpreter(..)
    -- ** Configuration and timeouts
  , DefaultConfig(..)
  , Configuration(..)
  , ConsensusCfg(..)
  , NetworkCfg(..)
    -- * Standard callbacks
  , nonemptyMempoolCallback
  , mempoolFilterCallback
  ) where

import Control.Monad
import Control.Monad.IO.Class
import Control.Monad.Catch
import Control.Monad.Trans.Except
import Control.Concurrent.STM         (atomically)
import Control.Concurrent.STM.TBQueue (lengthTBQueue)
import Data.Either                    (isRight)

import HSChain.Blockchain.Internal.Engine
import HSChain.Blockchain.Internal.Engine.Types
import HSChain.Control
import HSChain.Crypto
import HSChain.Debug.Trace
import HSChain.Logger
import HSChain.Monitoring
import HSChain.P2P
import HSChain.P2P.Network
import HSChain.Store
import HSChain.Store.STM
import HSChain.Types
import HSChain.Utils


----------------------------------------------------------------
--
----------------------------------------------------------------

-- | Interpreter for mond in which evaluation of blockchain is
--   performed
newtype Interpreter q m alg a = Interpreter
  { interpretBCh :: forall x. q x -> ExceptT (BChError a) m x
  }


-- | Create default mempool which checks transactions against current
--   state
makeMempool
  :: (MonadIO m, MonadReadDB m alg a, Ord (TX a), Show (TX a), Crypto alg, BlockData a)
  => BChStore m a
  -> AppLogic m alg a
  -> m (Mempool m alg (TX a))
makeMempool store BChLogic{..} =
  newMempool $ \tx -> do
    (mH, st) <- bchCurrentState store
    mvalSet  <- queryRO $ retrieveValidatorSet $ case mH of
      Nothing -> Height 0
      Just h  -> succ h
    case mvalSet of
      Nothing -> return False
      Just vs -> fmap isRight
               $ runExceptT
               $ processTx BChEval { bchValue        = tx
                                   , blockchainState = st
                                   , validatorSet    = vs
                                   }


-- | Create 'AppLogic' which should be then passed to 'runNode' from
--   description of blockchain logic and storage of blockchain state.
makeAppLogic
  :: BChLogic    q   alg a      -- ^ Blockchain logic
  -> Interpreter q m alg a      -- ^ Runner for logic
<<<<<<< HEAD
  -> m (AppLogic m alg a)
makeAppLogic store BChLogic{..} Interpreter{..} = do
  -- Create mempool
  let checkTx tx = do
        (mH, st) <- bchCurrentState store
        valSet <- case mH of
          Nothing -> return emptyValidatorSet
          Just h  -> throwNothingM (DBMissingValSet (succ h))
                  $  queryRO $ retrieveValidatorSet (succ h)
        isJust <$> interpretBCh (BlockchainState st valSet) (processTx tx)
  mempool <- newMempool checkTx
  --
  return AppLogic
    { appValidationFun  = \_ck b bst -> (fmap . fmap) snd
                                  $ interpretBCh bst
                                  $ processBlock b
    , appBlockGenerator = \newB txs -> do
        mb <- interpretBCh (newBlockState newB)
            $ generateBlock newB txs
        case mb of
          Just b  -> return b
          Nothing -> throwM InvalidBlockGenerated
    , appMempool        = mempool
    , appBchState       = store
    , appProposerChoice = randomProposerSHA512
    }

=======
  -> AppLogic m alg a
makeAppLogic logic Interpreter{..} = hoistDict interpretBCh logic
>>>>>>> afbf6654

-- | Specification of node
data NodeDescription m alg a = NodeDescription
  { nodeValidationKey :: !(Maybe (PrivValidator alg))
    -- ^ Private key of validator.
  , nodeGenesis       :: !(Genesis alg a)
    -- ^ Genesis block of node
  , nodeLogic         :: !(AppLogic m alg a)
    -- ^ Callbacks for validation of block, transaction and generation
    --   of new block.
  , nodeStore         :: !(AppStore m alg a)
    -- ^ Storage for state of blockchain.
  , nodeCallbacks     :: !(AppCallbacks m alg a)
    -- ^ Callbacks with monoidal structure
  , nodeNetwork       :: !BlockchainNet
    -- ^ Dictionary of functions to communicate with other nodes over
    --   network.
  }

-- | Specification of network
data BlockchainNet = BlockchainNet
  { bchNetwork      :: !NetworkAPI
  , bchInitialPeers :: ![NetAddr]
  }


-- | Start node. Function returns list of monadic actions which then
--   should be run concurrently, for example with
--   'runConcurrently'. List of actions is returned in case when we
--   need to run something else along them.
runNode
  :: ( MonadDB m alg a, MonadMask m, MonadFork m, MonadLogger m, MonadTrace m, MonadTMMonitoring m
     , Crypto alg, BlockData a, Eq a, Show a
     )
  => Configuration app          -- ^ Timeouts for network and consensus
  -> NodeDescription m alg a    -- ^ Description of node.
  -> m [m ()]
runNode cfg NodeDescription{..} = do
  let BChLogic{..}      = nodeLogic
      AppStore{..}      = nodeStore
      BlockchainNet{..} = nodeNetwork
      appCall = mempoolFilterCallback appMempool
             <> nodeCallbacks
  appCh <- newAppChans (cfgConsensus cfg)
  return
    [ id $ descendNamespace "net"
         $ startPeerDispatcher (cfgNetwork cfg) bchNetwork bchInitialPeers appCh appMempool
    , id $ descendNamespace "consensus"
         $ runApplication (cfgConsensus cfg) nodeValidationKey nodeGenesis nodeLogic nodeStore appCall appCh
    , forever $ do
        MempoolInfo{..} <- mempoolStats appMempool
        usingGauge prometheusMempoolSize      mempool'size
        usingGauge prometheusMempoolDiscarded mempool'discarded
        usingGauge prometheusMempoolFiltered  mempool'filtered
        usingGauge prometheusMempoolAdded     mempool'added
        waitSec 1.0
    , forever $ do
        n <- liftIO $ atomically $ lengthTBQueue $ appChanRx appCh
        usingGauge prometheusMsgQueue n
        waitSec 1.0
    ]

----------------------------------------------------------------
-- Callbacks
----------------------------------------------------------------

-- | Callback which removes from mempool all transactions which are
--   not longer valid.
mempoolFilterCallback :: (MonadLogger m) => Mempool m alg tx -> AppCallbacks m alg a
mempoolFilterCallback mempool = mempty
  { appCommitCallback = \_ -> descendNamespace "mempool" $ do
      do before <- mempoolStats mempool
         logger InfoS "Mempool before filtering" before
      filterMempool mempool
      do after <- mempoolStats mempool
         logger InfoS "Mempool after filtering" after
  }

-- | Callback which allow block creation only if mempool is not empty
nonemptyMempoolCallback :: (Monad m) => Mempool m alg tx -> AppCallbacks m alg a
nonemptyMempoolCallback mempool = mempty
  { appCanCreateBlock = \_ -> do
      n <- mempoolSize mempool
      return $! Just $! n > 0
  }<|MERGE_RESOLUTION|>--- conflicted
+++ resolved
@@ -88,38 +88,8 @@
 makeAppLogic
   :: BChLogic    q   alg a      -- ^ Blockchain logic
   -> Interpreter q m alg a      -- ^ Runner for logic
-<<<<<<< HEAD
-  -> m (AppLogic m alg a)
-makeAppLogic store BChLogic{..} Interpreter{..} = do
-  -- Create mempool
-  let checkTx tx = do
-        (mH, st) <- bchCurrentState store
-        valSet <- case mH of
-          Nothing -> return emptyValidatorSet
-          Just h  -> throwNothingM (DBMissingValSet (succ h))
-                  $  queryRO $ retrieveValidatorSet (succ h)
-        isJust <$> interpretBCh (BlockchainState st valSet) (processTx tx)
-  mempool <- newMempool checkTx
-  --
-  return AppLogic
-    { appValidationFun  = \_ck b bst -> (fmap . fmap) snd
-                                  $ interpretBCh bst
-                                  $ processBlock b
-    , appBlockGenerator = \newB txs -> do
-        mb <- interpretBCh (newBlockState newB)
-            $ generateBlock newB txs
-        case mb of
-          Just b  -> return b
-          Nothing -> throwM InvalidBlockGenerated
-    , appMempool        = mempool
-    , appBchState       = store
-    , appProposerChoice = randomProposerSHA512
-    }
-
-=======
   -> AppLogic m alg a
 makeAppLogic logic Interpreter{..} = hoistDict interpretBCh logic
->>>>>>> afbf6654
 
 -- | Specification of node
 data NodeDescription m alg a = NodeDescription
