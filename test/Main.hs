import Test.Tasty

import qualified TM.Network
<<<<<<< HEAD
import qualified TM.P2P
=======
import qualified TM.Serialisation
>>>>>>> 41abf615

main :: IO ()
main = defaultMain $ testGroup "test suite"
  [ TM.Network.tests
<<<<<<< HEAD
  , TM.P2P.tests
=======
  , TM.Serialisation.tests
>>>>>>> 41abf615
  ]<|MERGE_RESOLUTION|>--- conflicted
+++ resolved
@@ -1,18 +1,12 @@
 import Test.Tasty
 
 import qualified TM.Network
-<<<<<<< HEAD
 import qualified TM.P2P
-=======
 import qualified TM.Serialisation
->>>>>>> 41abf615
 
 main :: IO ()
 main = defaultMain $ testGroup "test suite"
   [ TM.Network.tests
-<<<<<<< HEAD
   , TM.P2P.tests
-=======
   , TM.Serialisation.tests
->>>>>>> 41abf615
   ]