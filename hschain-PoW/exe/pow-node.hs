{-# LANGUAGE ApplicativeDo      #-}
{-# LANGUAGE BangPatterns       #-}
{-# LANGUAGE DeriveAnyClass     #-}
{-# LANGUAGE DeriveGeneric      #-}
{-# LANGUAGE DerivingStrategies #-}
{-# LANGUAGE FlexibleContexts   #-}
{-# LANGUAGE LambdaCase         #-}
{-# LANGUAGE OverloadedStrings  #-}
{-# LANGUAGE RecordWildCards    #-}
{-# LANGUAGE TypeApplications   #-}
-- |
module Main where

import qualified Data.Aeson as JSON
import Control.Concurrent
import Control.Monad
import Control.Monad.Catch
import Control.Monad.IO.Class
import Control.Monad.Trans.Class
import Control.Monad.Trans.Cont
<<<<<<< HEAD
import qualified Data.ByteString as BS
=======
>>>>>>> 99112759
import Data.Maybe
import Data.Word
import Data.Yaml.Config       (loadYamlSettings, requireEnv)
import Lens.Micro
import Options.Applicative
import GHC.Generics (Generic)

import HSChain.PoW.Consensus
import HSChain.PoW.Logger
import HSChain.PoW.P2P
import HSChain.PoW.P2P.Types
import HSChain.PoW.Types
import HSChain.Network.TCP
import HSChain.Network.Types
import HSChain.Types.Merkle.Types
import HSChain.Examples.Simple
import HSChain.Examples.Util
import HSChain.Control.Class
import HSChain.Control.Channels
import HSChain.Control.Util


----------------------------------------------------------------
--
----------------------------------------------------------------

data TestChain

instance KVConfig TestChain where
  kvAdjustInterval = Const 100
  kvBlockInterval  = Const 1000

genesis :: Block (KV TestChain)
genesis = GBlock
  { blockHeight = Height 0
  , blockTime   = Time 0
  , prevBlock   = Nothing
<<<<<<< HEAD
  , blockData   = KV { kvData     = merkled []
                     , kvNonce = BS.empty
                     , kvTarget = Target $ 2^(256 :: Int) - 1
                     }
  }


mineBlock :: Time -> String -> BH KV -> IO (Maybe (Block KV))
mineBlock now val bh = mine $ GBlock
=======
  , blockData   = KV { kvData       = merkled []
                     , kvNonce      = 0
                     , kvDifficulty = 100000
                     }
  }


mineBlock :: Time -> String -> BH (KV TestChain) -> Block (KV TestChain)
mineBlock now val bh = fromJust $ mine $ GBlock
>>>>>>> 99112759
  { blockHeight = succ $ bhHeight bh
  , blockTime   = now
  , prevBlock   = Just $! bhBID bh
  , blockData   = KV { kvData = merkled [ let Height h = bhHeight bh
                                          in (fromIntegral h, val)
                                        ]
<<<<<<< HEAD
                     , kvNonce = BS.empty
                     , kvTarget = retarget bh
=======
                     , kvNonce      = 0
                     , kvDifficulty = retarget bh
>>>>>>> 99112759
                     }
  }

----------------------------------------------------------------
-- Configuration
----------------------------------------------------------------

data Opts = Opts
  { cmdConfigPath :: [FilePath]
  , optPrintBCH   :: Bool
  , optMine       :: Bool
  }

parser :: Parser Opts
parser = do
  cmdConfigPath <- some $ strArgument
    (  metavar "PATH"
    <> help  "Path to configuration"
    <> showDefault
    )
  optPrintBCH <- switch
    (  long "print"
    <> help "Print blockchain"
    )
  optMine <- switch
    (  long "mine"
    <> help "Mine blocks"
    )
  return Opts{..}

data Cfg = Cfg
  { cfgPort  :: Word16
  , cfgPeers :: [NetAddr]
  , cfgLog   :: [ScribeSpec]
  , cfgStr   :: String
  , cfgMaxH  :: Maybe Height
  }
  deriving stock    (Show,Generic)
  deriving anyclass (JSON.FromJSON)

main :: IO ()
main = do
  -- Parse CLI & read config
  Opts{..} <- customExecParser (prefs showHelpOnError)
            $ info (helper <*> parser)
              (  fullDesc
              <> header   "PoW node settings"
              <> progDesc ""
              )
  Cfg{..} <- loadYamlSettings (reverse cmdConfigPath) [] requireEnv
  --
  let netcfg = NetCfg { nKnownPeers     = 3
                      , nConnectedPeers = 3
                      }
  let net = newNetworkTcp cfgPort
  db <- inMemoryDB @_ @_ @(KV TestChain)
  let s0 = consensusGenesis genesis (viewKV (blockID genesis))
  withLogEnv "" "" (map makeScribe cfgLog) $ \logEnv ->
    runLoggerT logEnv $ evalContT $ do
      pow <- startNode netcfg net cfgPeers db s0
      let printBCH = when optPrintBCH $ do
            c <- atomicallyIO $ currentConsensus pow
            let loop bh@BH{bhBID = bid} = do
                  liftIO $ print (cfgStr, bid, bhHeight bh)
                  liftIO . print =<< retrieveBlock db bid
                  maybe (return ()) loop $ bhPrevious bh
            loop (c ^. bestHead . _1)
      lift $ flip onException printBCH $ do
        upd <- atomicallyIO $ chainUpdate pow
        let doMine = do
              c   <- atomicallyIO $ currentConsensus pow
              now <- getCurrentTime
              let bh = c ^. bestHead . _1
<<<<<<< HEAD
              maybeB <- liftIO $ mineBlock now cfgStr bh
              case maybeB of
                Just b -> sendNewBlock pow b >>= \case
                                                Right () -> return ()
                                                Left  e  -> error $ show e
                Nothing -> doMine
=======
                  !b = mineBlock now cfgStr bh
              case cfgMaxH of
                Just h  -> liftIO $ when (bhHeight bh > h) $ forever $ threadDelay maxBound
                Nothing -> return () 
              sendNewBlock pow b >>= \case
                Right () -> return ()
                Left  e  -> error $ show e
>>>>>>> 99112759
        let loop tid = do
              (bh,_) <- awaitIO upd
              Just b <- retrieveBlock db (bhBID bh)
              liftIO $ print ( blockHeight b
                             , blockTime b
                             , bhBID bh
<<<<<<< HEAD
                             , kvTarget $ blockData b
                             , merkleValue $ kvData $ blockData b
                             )
              liftIO $ killThread tid
              loop =<< fork doMine
        --
        case optMine of
          True  -> loop =<< fork doMine
          False -> liftIO $ forever $ threadDelay maxBound

        -- -- t <- liftIO $ negate . log <$> randomRIO (0.5, 2)
        -- -- liftIO $ threadDelay $ round (1e6 * t :: Double)
        -- --
        -- when optMine $ do
        --   c   <- atomicallyIO $ currentConsensus pow
        --   now <- getCurrentTime
        --   let bh = c ^. bestHead . _1
        --       b  = mineBlock now cfgStr bh
        --   liftIO $ print (blockHeight b, blockTime b)
        --   sendNewBlock pow b >>= \case
        --     Right () -> return ()
        --     Left  e  -> error $ show e
=======
                             , kvDifficulty $ blockData b
                             , merkleValue $ kvData $ blockData b
                             )
              liftIO $ mapM_ killThread tid
              loop =<< if optMine then Just <$> fork doMine else return Nothing
        --
        loop =<< if optMine then Just <$> fork doMine else return Nothing
>>>>>>> 99112759
<|MERGE_RESOLUTION|>--- conflicted
+++ resolved
@@ -18,10 +18,7 @@
 import Control.Monad.IO.Class
 import Control.Monad.Trans.Class
 import Control.Monad.Trans.Cont
-<<<<<<< HEAD
 import qualified Data.ByteString as BS
-=======
->>>>>>> 99112759
 import Data.Maybe
 import Data.Word
 import Data.Yaml.Config       (loadYamlSettings, requireEnv)
@@ -59,7 +56,6 @@
   { blockHeight = Height 0
   , blockTime   = Time 0
   , prevBlock   = Nothing
-<<<<<<< HEAD
   , blockData   = KV { kvData     = merkled []
                      , kvNonce = BS.empty
                      , kvTarget = Target $ 2^(256 :: Int) - 1
@@ -67,32 +63,16 @@
   }
 
 
-mineBlock :: Time -> String -> BH KV -> IO (Maybe (Block KV))
+mineBlock :: Time -> String -> BH (KV TestChain) -> IO (Maybe (Block (KV TestChain)))
 mineBlock now val bh = mine $ GBlock
-=======
-  , blockData   = KV { kvData       = merkled []
-                     , kvNonce      = 0
-                     , kvDifficulty = 100000
-                     }
-  }
-
-
-mineBlock :: Time -> String -> BH (KV TestChain) -> Block (KV TestChain)
-mineBlock now val bh = fromJust $ mine $ GBlock
->>>>>>> 99112759
   { blockHeight = succ $ bhHeight bh
   , blockTime   = now
   , prevBlock   = Just $! bhBID bh
   , blockData   = KV { kvData = merkled [ let Height h = bhHeight bh
                                           in (fromIntegral h, val)
                                         ]
-<<<<<<< HEAD
                      , kvNonce = BS.empty
                      , kvTarget = retarget bh
-=======
-                     , kvNonce      = 0
-                     , kvDifficulty = retarget bh
->>>>>>> 99112759
                      }
   }
 
@@ -166,38 +146,28 @@
               c   <- atomicallyIO $ currentConsensus pow
               now <- getCurrentTime
               let bh = c ^. bestHead . _1
-<<<<<<< HEAD
+              case cfgMaxH of
+                Just h -> liftIO $ when (bhHeight bh > h) $ forever $ threadDelay maxBound
+                Nothing -> return ()
               maybeB <- liftIO $ mineBlock now cfgStr bh
               case maybeB of
                 Just b -> sendNewBlock pow b >>= \case
                                                 Right () -> return ()
                                                 Left  e  -> error $ show e
                 Nothing -> doMine
-=======
-                  !b = mineBlock now cfgStr bh
-              case cfgMaxH of
-                Just h  -> liftIO $ when (bhHeight bh > h) $ forever $ threadDelay maxBound
-                Nothing -> return () 
-              sendNewBlock pow b >>= \case
-                Right () -> return ()
-                Left  e  -> error $ show e
->>>>>>> 99112759
         let loop tid = do
               (bh,_) <- awaitIO upd
               Just b <- retrieveBlock db (bhBID bh)
               liftIO $ print ( blockHeight b
                              , blockTime b
                              , bhBID bh
-<<<<<<< HEAD
                              , kvTarget $ blockData b
                              , merkleValue $ kvData $ blockData b
                              )
-              liftIO $ killThread tid
-              loop =<< fork doMine
+              liftIO $ mapM_ killThread tid
+              loop =<< if optMine then Just <$> fork doMine else return Nothing
         --
-        case optMine of
-          True  -> loop =<< fork doMine
-          False -> liftIO $ forever $ threadDelay maxBound
+        loop =<< if optMine then Just <$> fork doMine else return Nothing
 
         -- -- t <- liftIO $ negate . log <$> randomRIO (0.5, 2)
         -- -- liftIO $ threadDelay $ round (1e6 * t :: Double)
@@ -210,13 +180,4 @@
         --   liftIO $ print (blockHeight b, blockTime b)
         --   sendNewBlock pow b >>= \case
         --     Right () -> return ()
-        --     Left  e  -> error $ show e
-=======
-                             , kvDifficulty $ blockData b
-                             , merkleValue $ kvData $ blockData b
-                             )
-              liftIO $ mapM_ killThread tid
-              loop =<< if optMine then Just <$> fork doMine else return Nothing
-        --
-        loop =<< if optMine then Just <$> fork doMine else return Nothing
->>>>>>> 99112759
+        --     Left  e  -> error $ show e