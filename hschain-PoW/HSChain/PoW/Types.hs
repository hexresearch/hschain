--- conflicted
+++ resolved
@@ -50,13 +50,10 @@
   deriving stock   (Read, Generic, Eq, Ord)
   deriving newtype (NFData, CBOR.Serialise, JSON.ToJSON, JSON.FromJSON, Enum, CryptoHashable)
 
-<<<<<<< HEAD
 -- | Useful constant to calculate durations.
 timeSecond :: Time
 timeSecond = Time 1000
 
-=======
->>>>>>> 99112759
 instance Show Time where
   show = show . timeToUTC
 
