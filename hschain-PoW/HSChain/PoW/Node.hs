-- |HSChain.PoW.Node.hs
--
-- Main node loop.
--
-- You may use it directly or copy and tailor.
--
-- Copyright (C) ... 2020
{-# LANGUAGE ApplicativeDo       #-}
{-# LANGUAGE BangPatterns        #-}
{-# LANGUAGE DeriveAnyClass      #-}
{-# LANGUAGE DeriveGeneric       #-}
{-# LANGUAGE DerivingStrategies  #-}
{-# LANGUAGE DerivingVia         #-}
{-# LANGUAGE FlexibleContexts    #-}
{-# LANGUAGE LambdaCase          #-}
{-# LANGUAGE OverloadedStrings   #-}
{-# LANGUAGE RankNTypes          #-}
{-# LANGUAGE RecordWildCards     #-}
{-# LANGUAGE ScopedTypeVariables #-}
{-# LANGUAGE TypeApplications    #-}
{-# LANGUAGE TypeFamilies        #-}
{-# LANGUAGE ViewPatterns        #-}
module HSChain.PoW.Node
  ( Cfg(..)
  , runNode
  , hoistCont
    -- * Block storage
  , inMemoryDB
  , blockDatabase
  ) where

import qualified Data.Aeson as JSON
import Codec.Serialise

import Control.Concurrent
import Control.Monad
import Control.Monad.Cont
import Control.Monad.Trans.Cont

import Data.Word
import Data.Yaml.Config
import GHC.Generics (Generic)

import HSChain.Control.Channels
import HSChain.PoW.Consensus
import HSChain.Logger
import HSChain.PoW.P2P
import HSChain.PoW.P2P.Types
import HSChain.PoW.Types
import HSChain.PoW.Store
import HSChain.Network.TCP
import HSChain.Network.Types
import HSChain.Types.Merkle.Types
import HSChain.Control.Util
import HSChain.Control.Class
import HSChain.Config

-- |Node's configuration.
data Cfg = Cfg
  { cfgPort  :: Word16
  , cfgPeers :: [NetAddr]
  , cfgLog   :: [ScribeSpec]
  , cfgMaxH  :: Maybe Height
  , cfgDB    :: Maybe FilePath
  }
  deriving stock (Show, Generic)
  deriving (JSON.FromJSON) via SnakeCase (DropSmart (Config Cfg))


-- |The process to run nodes.
--
-- Requires places to load config from, a flag indicating that
-- we are mining and genesis block.
<<<<<<< HEAD
runNode :: forall b s . (BlockData b, Mineable b, Show (b Identity), Serialise (b Proxy), Serialise (b Identity))
        => [String] -> Bool -> Block b
        -> (Block b -> s -> Maybe s) -- ^ User state step function - update user state with block. May fail.
        -> (BH b -> s -> ((Header b, [Tx b]), s)) -- ^ Generating header and transactions for mining from current blockchain state and user state.
        -> (Header b -> [Tx b] -> IO (Maybe (Block b))) -- ^ Block mining from header and transactions.
        -> Maybe (STM s -> (s -> STM ()) -> IO ()) -- ^ A thread to consult and/or update user state within consensus.
        -> s -- ^ Starting user state.
        -> IO ()
runNode pathsToConfig miningNode genesisBlock step inventHeaderTxs inventBlock maybeStateAction startState = do
=======
runNode
  :: (BlockData b, Mineable b, Show (b Proxy), Show (b Identity), Serialise (b Proxy), Serialise (b Identity))
  => [String]
  -> Bool
  -> StateView (LoggerT IO) b
  -> BlockDB   (LoggerT IO) b
  -> IO ()
runNode pathsToConfig miningNode sView db = do
>>>>>>> 877d2ce3
  Cfg{..} <- loadYamlSettings pathsToConfig [] requireEnv
  --
  let netcfg = NetCfg { nKnownPeers     = 3
                      , nConnectedPeers = 3
                      }
  let net = newNetworkTcp cfgPort
  withLogEnv "" "" (map makeScribe cfgLog) $ \logEnv ->
    runLoggerT logEnv $ evalContT $ do
<<<<<<< HEAD
      pow' <- startNode netcfg net cfgPeers db s0
      let pow = pow'
                { sendNewBlock = \b -> do
                                 (sendNewBlock pow') b
                }
      let printBCH = do
            c <- atomicallyIO $ currentConsensus pow
            let loop n bh@BH{bhBID = bid} = when (n > (0 :: Int)) $ do
                  liftIO $ print (bid, bhHeight bh)
                  liftIO . print =<< retrieveBlock db bid
                  maybe (return ()) (loop (n-1)) $ bhPrevious bh
            loop 100 (c ^. bestHead . _1)
      lift $ flip onException printBCH $ do
        let doMine currentBlock = do
              now <- getCurrentTime
              let toMine = currentBlock { blockTime = now }
              maybeB <- fmap fst $ liftIO $ adjustPuzzle toMine
              case maybeB of
                Just b -> sendNewBlock pow b >>= \case
                                                  Right () -> return ()
                                                  Left  e  -> error $ show e
                Nothing -> doMine currentBlock
        let runExternalAccessThread = case maybeStateAction of
              Nothing -> return ()
              Just action -> do
                let cv = currentConsensusTVar pow
                    readUserState = do
                      cc <- readTVar cv
                      let (currState, _) = consensusComputeOnState cc $ \s -> (s,s)
                      return currState
                    writeUserState newState = do
                      cc <- readTVar cv
                      let (_, updatedConsensus) = consensusComputeOnState cc $
                                                     \_ -> ((), newState)
                      writeTVar cv updatedConsensus
                forkIO $ action readUserState writeUserState
                return ()
        let mineLoop baseBestHead tid = do
              maybeNewSituation <- atomicallyIO $ do
                 let cv = currentConsensusTVar pow
                 cc <- readTVar cv
                 let (bchBH, _, _) = _bestHead cc
                     (toMine, cc') = consensusComputeOnState cc $ inventHeaderTxs bchBH
                 if bchBH /= baseBestHead
                   then do
                     writeTVar cv cc'
                     return $ Just (bchBH, toMine)
                   else return Nothing
              case maybeNewSituation of
                Just (newBestHead, newHeaderTxs) -> do
                  liftIO $ killThread tid
                  case cfgMaxH of
                    Just h
                      | bhHeight newBestHead > h -> return ()
                    _ -> do
                         Just newBlock <- liftIO $ uncurry inventBlock newHeaderTxs
                         mineLoop newBestHead =<< fork (doMine newBlock)
                Nothing -> mineLoop baseBestHead tid
        --
        liftIO $ runExternalAccessThread
        if miningNode
          then do
            (startBestHead, headerTxs) <- atomicallyIO $ do
               let cv = currentConsensusTVar pow
               cc <- readTVar cv
               let (bchBH, _, _) = _bestHead cc
                   (toMine, cc') = consensusComputeOnState cc $ inventHeaderTxs bchBH
               writeTVar cv cc'
               return (bchBH, toMine)
            Just startBlock <- liftIO $ uncurry inventBlock headerTxs
            mineLoop startBestHead =<< fork (doMine startBlock)
          else liftIO $ forever $ threadDelay maxBound
=======
      c0  <- lift $ createConsensus db sView
      pow <- startNode netcfg net cfgPeers db c0
      when miningNode $ cforkLinked $ genericMiningLoop pow
      liftIO $ do
        ch <- atomicallyIO (chainUpdate pow)
        forever $ do (bh,_) <- awaitIO ch
                     print $ asHeader bh
                     print $ retarget bh
>>>>>>> 877d2ce3




genericMiningLoop :: (Mineable b, MonadFork m) => PoW m b -> m x
genericMiningLoop pow = start
  where
    --
    start = do
      c  <- atomicallyIO $ currentConsensus pow
      ch <- atomicallyIO $ mempoolUpdates $ mempoolAPI pow
      let (bh, st, _) = _bestHead c
      loop ch =<< mine bh st Nothing
    --
    loop ch tid = do
      (bh, st, txs) <- awaitIO ch
      liftIO $ killThread tid
      loop ch =<< mine bh st (Just txs)
    -- Here we simply try again to create new block in case we wasnt'
    -- able to create one by fiddling nonce. At very least time should
    -- change
    mine bh st = fork . tryMine
      where
        tryMine mtxs = do
          t      <- getCurrentTime
          txs    <- case mtxs of
            Just txs -> return txs
            Nothing  -> atomicallyIO $ mempoolContent $ mempoolAPI pow
          bCand  <- createCandidateBlock st bh t txs
          (bMined,_) <- adjustPuzzle bCand
          case bMined of
            Just b  -> void $ sendNewBlock pow b
            Nothing -> tryMine Nothing

hoistCont :: (Monad n, Monad m) => (m a -> n b) -> ContT a m a -> ContT r n b
hoistCont f m = lift $ f $ evalContT m
<|MERGE_RESOLUTION|>--- conflicted
+++ resolved
@@ -71,17 +71,6 @@
 --
 -- Requires places to load config from, a flag indicating that
 -- we are mining and genesis block.
-<<<<<<< HEAD
-runNode :: forall b s . (BlockData b, Mineable b, Show (b Identity), Serialise (b Proxy), Serialise (b Identity))
-        => [String] -> Bool -> Block b
-        -> (Block b -> s -> Maybe s) -- ^ User state step function - update user state with block. May fail.
-        -> (BH b -> s -> ((Header b, [Tx b]), s)) -- ^ Generating header and transactions for mining from current blockchain state and user state.
-        -> (Header b -> [Tx b] -> IO (Maybe (Block b))) -- ^ Block mining from header and transactions.
-        -> Maybe (STM s -> (s -> STM ()) -> IO ()) -- ^ A thread to consult and/or update user state within consensus.
-        -> s -- ^ Starting user state.
-        -> IO ()
-runNode pathsToConfig miningNode genesisBlock step inventHeaderTxs inventBlock maybeStateAction startState = do
-=======
 runNode
   :: (BlockData b, Mineable b, Show (b Proxy), Show (b Identity), Serialise (b Proxy), Serialise (b Identity))
   => [String]
@@ -90,7 +79,6 @@
   -> BlockDB   (LoggerT IO) b
   -> IO ()
 runNode pathsToConfig miningNode sView db = do
->>>>>>> 877d2ce3
   Cfg{..} <- loadYamlSettings pathsToConfig [] requireEnv
   --
   let netcfg = NetCfg { nKnownPeers     = 3
@@ -99,80 +87,6 @@
   let net = newNetworkTcp cfgPort
   withLogEnv "" "" (map makeScribe cfgLog) $ \logEnv ->
     runLoggerT logEnv $ evalContT $ do
-<<<<<<< HEAD
-      pow' <- startNode netcfg net cfgPeers db s0
-      let pow = pow'
-                { sendNewBlock = \b -> do
-                                 (sendNewBlock pow') b
-                }
-      let printBCH = do
-            c <- atomicallyIO $ currentConsensus pow
-            let loop n bh@BH{bhBID = bid} = when (n > (0 :: Int)) $ do
-                  liftIO $ print (bid, bhHeight bh)
-                  liftIO . print =<< retrieveBlock db bid
-                  maybe (return ()) (loop (n-1)) $ bhPrevious bh
-            loop 100 (c ^. bestHead . _1)
-      lift $ flip onException printBCH $ do
-        let doMine currentBlock = do
-              now <- getCurrentTime
-              let toMine = currentBlock { blockTime = now }
-              maybeB <- fmap fst $ liftIO $ adjustPuzzle toMine
-              case maybeB of
-                Just b -> sendNewBlock pow b >>= \case
-                                                  Right () -> return ()
-                                                  Left  e  -> error $ show e
-                Nothing -> doMine currentBlock
-        let runExternalAccessThread = case maybeStateAction of
-              Nothing -> return ()
-              Just action -> do
-                let cv = currentConsensusTVar pow
-                    readUserState = do
-                      cc <- readTVar cv
-                      let (currState, _) = consensusComputeOnState cc $ \s -> (s,s)
-                      return currState
-                    writeUserState newState = do
-                      cc <- readTVar cv
-                      let (_, updatedConsensus) = consensusComputeOnState cc $
-                                                     \_ -> ((), newState)
-                      writeTVar cv updatedConsensus
-                forkIO $ action readUserState writeUserState
-                return ()
-        let mineLoop baseBestHead tid = do
-              maybeNewSituation <- atomicallyIO $ do
-                 let cv = currentConsensusTVar pow
-                 cc <- readTVar cv
-                 let (bchBH, _, _) = _bestHead cc
-                     (toMine, cc') = consensusComputeOnState cc $ inventHeaderTxs bchBH
-                 if bchBH /= baseBestHead
-                   then do
-                     writeTVar cv cc'
-                     return $ Just (bchBH, toMine)
-                   else return Nothing
-              case maybeNewSituation of
-                Just (newBestHead, newHeaderTxs) -> do
-                  liftIO $ killThread tid
-                  case cfgMaxH of
-                    Just h
-                      | bhHeight newBestHead > h -> return ()
-                    _ -> do
-                         Just newBlock <- liftIO $ uncurry inventBlock newHeaderTxs
-                         mineLoop newBestHead =<< fork (doMine newBlock)
-                Nothing -> mineLoop baseBestHead tid
-        --
-        liftIO $ runExternalAccessThread
-        if miningNode
-          then do
-            (startBestHead, headerTxs) <- atomicallyIO $ do
-               let cv = currentConsensusTVar pow
-               cc <- readTVar cv
-               let (bchBH, _, _) = _bestHead cc
-                   (toMine, cc') = consensusComputeOnState cc $ inventHeaderTxs bchBH
-               writeTVar cv cc'
-               return (bchBH, toMine)
-            Just startBlock <- liftIO $ uncurry inventBlock headerTxs
-            mineLoop startBestHead =<< fork (doMine startBlock)
-          else liftIO $ forever $ threadDelay maxBound
-=======
       c0  <- lift $ createConsensus db sView
       pow <- startNode netcfg net cfgPeers db c0
       when miningNode $ cforkLinked $ genericMiningLoop pow
@@ -181,10 +95,6 @@
         forever $ do (bh,_) <- awaitIO ch
                      print $ asHeader bh
                      print $ retarget bh
->>>>>>> 877d2ce3
-
-
-
 
 genericMiningLoop :: (Mineable b, MonadFork m) => PoW m b -> m x
 genericMiningLoop pow = start
