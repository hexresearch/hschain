-- |
module TM.Util.Mockchain where

<<<<<<< HEAD
=======
import Control.Applicative
>>>>>>> 99112759
import Data.Maybe (fromJust)
import Data.List  (unfoldr)

import HSChain.PoW.Types
import HSChain.Types.Merkle.Types
import HSChain.Examples.Simple

<<<<<<< HEAD
import HSChain.Crypto
import HSChain.Crypto.SHA

=======
>>>>>>> 99112759
----------------------------------------------------------------
--
----------------------------------------------------------------

mockchain :: KVConfig cfg => [Block (KV cfg)]
mockchain = gen : unfoldr (Just . (\b -> (b,b)) . mineBlock "VAL") gen
  where
    gen = GBlock { blockHeight = Height 0
                 , blockTime   = Time 0
                 , prevBlock   = Nothing
                 , blockData   = KV { kvData       = merkled []
                                    , kvNonce      = 0
                                    , kvDifficulty = 256
                                    }
                 }

<<<<<<< HEAD
mineBlock :: String -> Block KV -> Block KV
=======
mineBlock :: KVConfig cfg => String -> Block (KV cfg) -> Block (KV cfg)
>>>>>>> 99112759
mineBlock val b = fromJust $ mine $ GBlock
  { blockHeight = succ $ blockHeight b
  , blockTime   = Time 0
  , prevBlock   = Just $! blockID b
  , blockData   = KV { kvData = merkled [ let Height h = blockHeight b
                                          in (fromIntegral h, val)
                                        ]
                     , kvNonce      = 0
                     , kvDifficulty = kvDifficulty (blockData b)
                     }
  }


<<<<<<< HEAD
genesis,block1,block2,block3,block2' :: Block KV
=======
data MockChain

instance KVConfig MockChain where
  kvAdjustInterval = Const 100
  kvBlockInterval  = Const 1000

genesis,block1,block2,block3,block2' :: Block (KV MockChain)
>>>>>>> 99112759
genesis:block1:block2:block3:_ = mockchain
block2' = mineBlock "Z" block1


header1,header2,header3,header2' :: Header (KV MockChain)
header1  = toHeader block1
header2  = toHeader block2
header3  = toHeader block3
header2' = toHeader block2'<|MERGE_RESOLUTION|>--- conflicted
+++ resolved
@@ -1,10 +1,7 @@
 -- |
 module TM.Util.Mockchain where
 
-<<<<<<< HEAD
-=======
 import Control.Applicative
->>>>>>> 99112759
 import Data.Maybe (fromJust)
 import Data.List  (unfoldr)
 
@@ -12,12 +9,6 @@
 import HSChain.Types.Merkle.Types
 import HSChain.Examples.Simple
 
-<<<<<<< HEAD
-import HSChain.Crypto
-import HSChain.Crypto.SHA
-
-=======
->>>>>>> 99112759
 ----------------------------------------------------------------
 --
 ----------------------------------------------------------------
@@ -34,11 +25,7 @@
                                     }
                  }
 
-<<<<<<< HEAD
-mineBlock :: String -> Block KV -> Block KV
-=======
 mineBlock :: KVConfig cfg => String -> Block (KV cfg) -> Block (KV cfg)
->>>>>>> 99112759
 mineBlock val b = fromJust $ mine $ GBlock
   { blockHeight = succ $ blockHeight b
   , blockTime   = Time 0
@@ -52,9 +39,6 @@
   }
 
 
-<<<<<<< HEAD
-genesis,block1,block2,block3,block2' :: Block KV
-=======
 data MockChain
 
 instance KVConfig MockChain where
@@ -62,7 +46,6 @@
   kvBlockInterval  = Const 1000
 
 genesis,block1,block2,block3,block2' :: Block (KV MockChain)
->>>>>>> 99112759
 genesis:block1:block2:block3:_ = mockchain
 block2' = mineBlock "Z" block1
 
