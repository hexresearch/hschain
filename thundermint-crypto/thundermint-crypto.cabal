--- conflicted
+++ resolved
@@ -13,15 +13,12 @@
 Category:       Data
 Build-Type:     Simple
 
-<<<<<<< HEAD
-=======
 
 flag libsodium
   Description: Use libsodium for cryptography
   Default:     False
   Manual:      True
 
->>>>>>> 92647655
 flag android-impl
   Description: Build for android
   Default:     False
@@ -45,20 +42,12 @@
     Other-modules:
                   Thundermint.Crypto.NaCl
   else
-<<<<<<< HEAD
-    if flag(android-impl)
-      hs-source-dirs: pure .
-      Build-Depends:     ed25519-donna
-                       , SHA               >=1.6 && <2
-                       , crypto-api
-=======
     if flag(libsodium)
       hs-source-dirs:  sodium .
       extra-libraries: sodium
       Build-Depends: SHA               >=1.6 && <2
                    , memory            >=0.14.14
       Other-modules: Thundermint.Crypto.Sodium
->>>>>>> 92647655
     else
       if impl(ghc)
         hs-source-dirs: ghc .
