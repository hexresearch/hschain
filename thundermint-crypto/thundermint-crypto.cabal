--- conflicted
+++ resolved
@@ -30,11 +30,7 @@
                      , safecopy-cbor
                      , cborg             >=0.2.1
                      , text              >=1
-<<<<<<< HEAD
                      , transformers
-                     --
-=======
->>>>>>> 7378cc1d
   if impl(ghcjs)
     hs-source-dirs: ghcjs .
     Build-depends:     ghcjs-prim
