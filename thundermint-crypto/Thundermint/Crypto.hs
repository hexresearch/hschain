{-# LANGUAGE DerivingStrategies #-}
{-# LANGUAGE ConstraintKinds            #-}
{-# LANGUAGE DataKinds                  #-}
{-# LANGUAGE DefaultSignatures          #-}
{-# LANGUAGE DeriveDataTypeable         #-}
{-# LANGUAGE DeriveGeneric              #-}
{-# LANGUAGE FlexibleContexts           #-}
{-# LANGUAGE FlexibleInstances          #-}
{-# LANGUAGE GeneralizedNewtypeDeriving #-}
{-# LANGUAGE KindSignatures             #-}
{-# LANGUAGE LambdaCase                 #-}
{-# LANGUAGE ScopedTypeVariables        #-}
{-# LANGUAGE StandaloneDeriving         #-}
{-# LANGUAGE TypeApplications           #-}
{-# LANGUAGE TypeFamilies               #-}
{-# LANGUAGE TypeOperators              #-}
{-# LANGUAGE UndecidableInstances       #-}
-- |
-- Simple API for cryptographic operations. Crypto algorithms are
-- selected by type and all necessary types are implemented as data
-- families
module Thundermint.Crypto (
    -- * Cryptographic hashes
    CryptoHash(..)
  , Hash(..)
  , Hashed(..)
  , hash
  , hashed
  , (:<<<)
    -- ** Sizes
  , hashSize
    -- * Signatures API
  , PrivKey
  , PublicKey
  , Signature(..)
  , Fingerprint(..)
<<<<<<< HEAD
  , Hash(..)
  , Crypto
=======
>>>>>>> 7378cc1d
  , CryptoSign(..)
  , CryptoSignPrim(..)
    -- ** Sizes
  , fingerprintSize
  , publicKeySize
  , privKeySize
  , signatureSize
<<<<<<< HEAD
    -- * Petrification
  , Pet
  , pet
  , petrify
    -- * Hashes
  , Hashed(..)
  , hashed
  , hash
=======
    -- * Convenince: signatures and hashes
  , Crypto
  , (:&)
    -- * Stream cyphers
  , CypherKey
  , CypherNonce
  , StreamCypher(..)
  , cypherKeySize
  , cypherNonceSize
>>>>>>> 7378cc1d
    -- * Encoding and decoding of values
  , ByteRepr(..)
  , encodeBase58
  , decodeBase58
  , encodeBSBase58
  , decodeBSBase58
  , readPrecBSBase58
    -- * Serialization and signatures
  , SignedState(..)
  , Signed
  , makeSigned
  , signedValue
  , signedPetrified
  , signedAddr
  , signValue
  , verifySignature
  , unverifySignature
<<<<<<< HEAD
  , signPetrified
  , verifyPetrifiedSignature
=======
  , verifyCborSignature
>>>>>>> 7378cc1d
  ) where

import Codec.Serialise (Serialise)
import qualified Codec.Serialise          as CBOR
import Control.Applicative
import Control.DeepSeq
import Control.Monad
import Control.Monad.IO.Class

import qualified Data.Aeson           as JSON
<<<<<<< HEAD
import Data.Data (Data)
import           Data.Text              (Text)
import           Data.Coerce
import           Data.SafeCopy
import qualified Data.Text.Encoding            as T
import qualified Data.ByteString               as BS
import qualified Data.ByteString.Base58        as Base58
import           Data.ByteString.Lazy    (toStrict,fromStrict)
import qualified Data.ByteString.Char8         as BC8
=======
import           Data.Data (Data)
import           Data.ByteString.Lazy    (toStrict)
import qualified Data.ByteString       as BS
>>>>>>> 7378cc1d
import Data.Coerce
import Data.Typeable (Proxy(..))
import Text.Read     (Read(..), ReadPrec,lift)
import Text.ParserCombinators.ReadP
import GHC.TypeNats
import GHC.Generics         (Generic,Generic1)

<<<<<<< HEAD
=======
import Thundermint.Crypto.Classes

>>>>>>> 7378cc1d

----------------------------------------------------------------
-- Cryptographic hashes
----------------------------------------------------------------

-- | Cryptographic hash of some value
newtype Hash alg = Hash BS.ByteString
  deriving stock   (Generic, Generic1)
  deriving newtype (Eq,Ord,Serialise,NFData)

-- | Compute hash of value. It's first serialized using CBOR and then
--   hash of encoded data is computed,
hash :: (CryptoHash alg, Serialise a) => a -> Hash alg
hash = hashBlob . toStrict . serialise

-- | Type-indexed set of crypto algorithms. It's not very principled
--   to push everything into singe type class.  But in order to keep
--   signatures sane it was done this way.
class ( ByteRepr (Hash   alg)
      , KnownNat (HashSize alg)
      ) => CryptoHash alg where
  type HashSize        alg :: Nat
  -- | Compute hash of sequence of bytes
  hashBlob     :: BS.ByteString -> Hash alg
  -- | Compare hash with a bytestring safly
  hashEquality :: Hash alg -> BS.ByteString -> Bool

-- | Size of hash in bytes
hashSize :: forall alg proxy i. (CryptoHash alg, Num i) => proxy alg -> i
hashSize _ = fromIntegral $ natVal (Proxy :: Proxy (HashSize alg))

-- | Newtype wrapper with phantom type tag which show hash of which
--   value is being calculated
newtype Hashed alg a = Hashed (Hash alg)
  deriving stock   ( Show, Read, Generic, Generic1)
  deriving newtype ( Eq,Ord,NFData, Serialise
                   , JSON.FromJSON, JSON.ToJSON, JSON.ToJSONKey, JSON.FromJSONKey)

hashed :: (Crypto alg, Serialise a) => a -> Hashed alg a
hashed = Hashed . hash

instance (CryptoHash alg) => ByteRepr (Hashed alg a) where
  encodeToBS (Hashed h) = encodeToBS h
  decodeFromBS = fmap Hashed . decodeFromBS

-- | Chaining of hash algorithms. For example @SHA256 :<<< SHA256@
--   would mean applying SHA256 twice or @SHA256 :<<< SHA512@ will
--   work as @sha256 . sha512@.
data hashA :<<< hashB

instance (CryptoHash hashA, CryptoHash hashB) => CryptoHash (hashA :<<< hashB) where
  type HashSize (hashA :<<< hashB) = HashSize hashA
  hashBlob bs = let Hash hB = hashBlob bs :: Hash hashB
                    Hash hA = hashBlob hB :: Hash hashA
                in Hash hA
  hashEquality (Hash hbs) bs = hbs == bs


----------------------------------------

instance ByteRepr (Hash alg) where
  decodeFromBS         = Just . Hash
  encodeToBS (Hash bs) = bs

instance Show (Hash alg) where
  showsPrec n h
    = showParen (n > 10)
    $ showString "Hash " . shows (encodeBSBase58 $ encodeToBS h)

instance Read (Hash alg) where
  readPrec = do void $ lift $ string "Hash" >> some (char ' ')
                val <- readPrecBSBase58
                case decodeFromBS val of
                  Nothing -> fail "Incorrect bytestring representation of Hash"
                  Just h  -> return h

instance JSON.ToJSON   (Hash alg) where
  toJSON    = defaultToJSON
instance JSON.FromJSON (Hash alg) where
  parseJSON = defaultParseJSON "Hash"
instance JSON.FromJSONKey (Hash alg)
instance JSON.ToJSONKey   (Hash alg)



----------------------------------------------------------------
-- Signatures API
----------------------------------------------------------------

-- | Private key
data family PrivKey   alg

-- | Public key
data family PublicKey alg

-- | Signature
newtype Signature alg = Signature BS.ByteString
  deriving stock   (Generic, Generic1)
  deriving newtype (Eq, Ord, Serialise, NFData)

-- | Public key fingerprint (hash of public key)
newtype Fingerprint alg = Fingerprint BS.ByteString
<<<<<<< HEAD
  deriving (Eq,Ord, Generic, Generic1, Serialise, NFData)

-- | Cryptographic hash of some value
newtype Hash alg = Hash BS.ByteString
  deriving (Eq,Ord, Generic, Generic1, Serialise, NFData)

class ( ByteRepr (Fingerprint alg)
      , ByteRepr (Signature   alg)
      , ByteRepr (PublicKey   alg)
=======
  deriving stock   (Generic, Generic1)
  deriving newtype (Eq, Ord, Serialise, NFData)

class ( ByteRepr (PublicKey   alg)
>>>>>>> 7378cc1d
      , ByteRepr (PrivKey     alg)
      , CryptoSignPrim alg
      ) => CryptoSign alg where

  -- | Sign sequence of bytes
  signBlob            :: PrivKey   alg -> BS.ByteString -> Signature alg
  -- | Check that signature is correct
  verifyBlobSignature :: PublicKey alg -> BS.ByteString -> Signature alg -> Bool
  -- | Compute public key from  private key
  publicKey           :: PrivKey   alg -> PublicKey alg
  -- | Compute fingerprint or public key fingerprint
  fingerprint         :: PublicKey alg -> Fingerprint alg
  -- | Generate new private key
  generatePrivKey     :: MonadIO m => m (PrivKey alg)

class ( KnownNat (SignatureSize alg)
      , KnownNat (FingerprintSize alg)
      , KnownNat (PublicKeySize alg)
      , KnownNat (PrivKeySize alg)
      ) => CryptoSignPrim alg where
  type FingerprintSize alg :: Nat
  type PublicKeySize   alg :: Nat
  type PrivKeySize     alg :: Nat
  type SignatureSize   alg :: Nat


-- | Size of public key fingerprint in bytes
fingerprintSize :: forall alg proxy i. (CryptoSign alg, Num i) => proxy alg -> i
fingerprintSize _ = fromIntegral $ natVal (Proxy :: Proxy (FingerprintSize alg))

-- | Size of public key in bytes
publicKeySize :: forall alg proxy i. (CryptoSign alg, Num i) => proxy alg -> i
publicKeySize _ = fromIntegral $ natVal (Proxy :: Proxy (PublicKeySize alg))

-- | Size of private key in bytes
privKeySize :: forall alg proxy i. (CryptoSign alg, Num i) => proxy alg -> i
privKeySize _ = fromIntegral $ natVal (Proxy :: Proxy (PrivKeySize alg))

-- | Size of signature in bytes
signatureSize :: forall alg proxy i. (CryptoSign alg, Num i) => proxy alg -> i
signatureSize _ = fromIntegral $ natVal (Proxy :: Proxy (SignatureSize alg))


----------------------------------------

instance ByteRepr (Fingerprint alg) where
  decodeFromBS                = Just . Fingerprint
  encodeToBS (Fingerprint bs) = bs

instance ByteRepr (Signature alg) where
  decodeFromBS              = Just . Signature
  encodeToBS (Signature bs) = bs


----------------------------------------

instance CryptoSign alg => Show (PrivKey alg) where
  show = defaultShow
instance CryptoSign alg => Read (PrivKey alg) where
  readPrec = defaultReadPrec

instance CryptoSign alg => Serialise (PrivKey alg) where
<<<<<<< HEAD
  encode = CBOR.encode . encodeToBS
  decode = do bs <- CBOR.decode
              case decodeFromBS bs of
                Nothing -> fail "Cannot decode private key"
                Just k  -> return k

instance Crypto alg => SafeCopy (PrivKey alg) where
  kind    = primitive
  putCopy = contain . CBOR.encode
  getCopy = contain   CBOR.decode

instance CryptoSign alg => JSON.ToJSON (PrivKey alg) where
  toJSON = JSON.String . T.decodeUtf8 . encodeBSBase58 . encodeToBS

=======
  encode = defaultCborEncode
  decode = defaultCborDecode "PrivKey"

instance CryptoSign alg => JSON.ToJSON   (PrivKey alg) where
  toJSON    = defaultToJSON
>>>>>>> 7378cc1d
instance CryptoSign alg => JSON.FromJSON (PrivKey alg) where
  parseJSON = defaultParseJSON "PrivKey"
instance CryptoSign alg => JSON.FromJSONKey (PrivKey alg)
instance CryptoSign alg => JSON.ToJSONKey   (PrivKey alg)


----------------------------------------

instance CryptoSign alg => Show (PublicKey alg) where
  show = defaultShow
instance CryptoSign alg => Read (PublicKey alg) where
<<<<<<< HEAD
  readPrec = do bs <- readPrecBSBase58
                case decodeFromBS bs of
                  Just k  -> return k
                  Nothing -> empty

instance CryptoSign alg => Serialise (PublicKey alg) where
  encode = CBOR.encode . encodeToBS
  decode = do bs <- CBOR.decode
              case decodeFromBS bs of
                Nothing -> fail "Cannot decode private key"
                Just k  -> return k
=======
  readPrec = defaultReadPrec
>>>>>>> 7378cc1d

instance CryptoSign alg => Serialise (PublicKey alg) where
  encode = defaultCborEncode
  decode = defaultCborDecode "PublicKey"

<<<<<<< HEAD
instance Crypto alg => SafeCopy (PublicKey alg) where
  kind    = primitive
  putCopy = contain . CBOR.encode
  getCopy = contain   CBOR.decode


=======
instance CryptoSign alg => JSON.ToJSON   (PublicKey alg) where
  toJSON    = defaultToJSON
>>>>>>> 7378cc1d
instance CryptoSign alg => JSON.FromJSON (PublicKey alg) where
  parseJSON = defaultParseJSON "PublicKey"
instance CryptoSign alg => JSON.FromJSONKey (PublicKey alg)
instance CryptoSign alg => JSON.ToJSONKey   (PublicKey alg)


----------------------------------------

instance Show (Fingerprint alg) where
  showsPrec n (Fingerprint bs)
    = showParen (n > 10)
    $ showString "Fingerprint " . shows (encodeBSBase58 bs)

instance Read (Fingerprint alg) where
  readPrec = do void $ lift $ string "Fingerprint" >> some (char ' ')
                Fingerprint <$> readPrecBSBase58

<<<<<<< HEAD
instance JSON.ToJSON (Fingerprint alg) where
  toJSON (Fingerprint s) = JSON.String $ T.decodeUtf8 $ encodeBSBase58 s

instance SafeCopy (Fingerprint alg) where
  kind    = primitive
  putCopy = contain . CBOR.encode
  getCopy = contain   CBOR.decode

=======
instance JSON.ToJSON   (Fingerprint alg) where
  toJSON    = defaultToJSON
>>>>>>> 7378cc1d
instance JSON.FromJSON (Fingerprint alg) where
  parseJSON = defaultParseJSON "Fingerprint"
instance JSON.FromJSONKey (Fingerprint alg)
instance JSON.ToJSONKey   (Fingerprint alg)


----------------------------------------

instance Show (Signature alg) where
  showsPrec n (Signature bs)
    = showParen (n > 10)
    $ showString "Signature " . shows (encodeBSBase58 bs)

instance Read (Signature alg) where
  readPrec = do void $ lift $ string "Signature" >> some (char ' ')
                Signature <$> readPrecBSBase58

<<<<<<< HEAD
instance SafeCopy (Signature alg) where
  kind    = primitive
  putCopy = contain . CBOR.encode
  getCopy = contain   CBOR.decode

instance JSON.ToJSON (Signature alg) where
  toJSON (Signature s) = JSON.String $ T.decodeUtf8 $ encodeBSBase58 s

=======
instance JSON.ToJSON   (Signature alg) where
  toJSON    = defaultToJSON
>>>>>>> 7378cc1d
instance JSON.FromJSON (Signature alg) where
  parseJSON = defaultParseJSON "Signature"
instance JSON.FromJSONKey (Signature alg)
instance JSON.ToJSONKey   (Signature alg)


----------------------------------------------------------------
-- Convenience: Signatures & hashes
----------------------------------------------------------------

type Crypto (alg) = (CryptoSign alg, CryptoHash alg)

-- | Data type which support both hashing and signing
data sign :& hash
  deriving (Data)


newtype instance PrivKey   (sign :& hash) = PrivKeyU   (PrivKey   sign)
newtype instance PublicKey (sign :& hash) = PublicKeyU (PublicKey sign)

deriving instance (Eq     (PrivKey   sign)) => Eq     (PrivKey   (sign :& hash))
deriving instance (Ord    (PrivKey   sign)) => Ord    (PrivKey   (sign :& hash))
deriving instance (NFData (PrivKey   sign)) => NFData (PrivKey   (sign :& hash))
deriving instance (Eq     (PublicKey sign)) => Eq     (PublicKey (sign :& hash))
deriving instance (Ord    (PublicKey sign)) => Ord    (PublicKey (sign :& hash))
deriving instance (NFData (PublicKey sign)) => NFData (PublicKey (sign :& hash))

instance (ByteRepr (PrivKey sign)) => ByteRepr (PrivKey (sign :& hash)) where
  encodeToBS   = coerce (encodeToBS   @(PrivKey sign))
  decodeFromBS = coerce (decodeFromBS @(PrivKey sign))

instance (ByteRepr (PublicKey sign)) => ByteRepr (PublicKey (sign :& hash)) where
  encodeToBS   = coerce (encodeToBS   @(PublicKey sign))
  decodeFromBS = coerce (decodeFromBS @(PublicKey sign))

instance CryptoSign sign => CryptoSign (sign :& hash) where
  signBlob            = coerce (signBlob @sign)
  verifyBlobSignature = coerce (verifyBlobSignature @sign)
  publicKey           = coerce (publicKey @sign)
  fingerprint         = coerce (fingerprint @sign)
  generatePrivKey     = fmap PrivKeyU (generatePrivKey @sign)

instance (CryptoSignPrim sign) => CryptoSignPrim (sign :& hash) where
  type FingerprintSize (sign :& hash) = FingerprintSize sign
  type PublicKeySize   (sign :& hash) = PublicKeySize   sign
  type PrivKeySize     (sign :& hash) = PrivKeySize     sign
  type SignatureSize   (sign :& hash) = SignatureSize   sign

instance (CryptoHash hash) => CryptoHash (sign :& hash) where
  type HashSize (sign :& hash) = HashSize hash
  hashBlob     = coerce (hashBlob @hash)
  hashEquality = coerce (hashEquality @hash)



----------------------------------------------------------------
-- Stream cyphers
----------------------------------------------------------------

-- | Key for cypher algorithm
data family CypherKey alg

-- | Nonce for stream cypher
data family CypherNonce alg


-- | High level API for stream cypher. In order to protect against
--   bit-flipping attack ecrypted message must contain MAC (message
--   authentication code).
--
--   Note that to protect against reused key attacks same pair key,
--   nonce MUST NOT be used for more than one message.
class ( ByteRepr (CypherKey       alg)
      , ByteRepr (CypherNonce     alg)
      , KnownNat (CypherKeySize   alg)
      , KnownNat (CypherNonceSize alg)
      ) => StreamCypher alg where
  type family CypherNonceSize alg :: Nat
  type family CypherKeySize   alg :: Nat
  -- | Encrypt message. Note that same nonce MUST NOT be reused.
  encryptMessage :: CypherKey alg -> CypherNonce alg -> BS.ByteString -> BS.ByteString
  -- | Decrypt message. If MAC verification fails (message was
  --   tampered with) decription returns @Nothing@
  decryptMessage :: CypherKey alg -> CypherNonce alg -> BS.ByteString -> Maybe BS.ByteString
  -- | Generate random key using cryptographically secure RNG
  generateCypherKey :: MonadIO m => m (CypherKey alg)
  -- | Generate random nonce using cryptographically secure RNG
  generateCypherNonce :: MonadIO m => m (CypherNonce alg)
  

-- | Size of key of cyper algorithm
cypherKeySize :: forall alg proxy i. (StreamCypher alg, Num i) => proxy alg -> i
cypherKeySize _ = fromIntegral $ natVal (Proxy @(CypherKeySize alg))

-- | Size of nonce of cyper algorithm
cypherNonceSize :: forall alg proxy i. (StreamCypher alg, Num i) => proxy alg -> i
cypherNonceSize _ = fromIntegral $ natVal (Proxy @(CypherNonceSize alg))


----------------------------------------

instance StreamCypher alg => Show (CypherKey alg) where
  show = defaultShow
instance StreamCypher alg => Read (CypherKey alg) where
  readPrec = defaultReadPrec

instance StreamCypher alg => Serialise (CypherKey alg) where
  encode = defaultCborEncode
  decode = defaultCborDecode "CypherKey"

instance StreamCypher alg => JSON.ToJSON   (CypherKey alg) where
  toJSON    = defaultToJSON
instance StreamCypher alg => JSON.FromJSON (CypherKey alg) where
  parseJSON = defaultParseJSON "CypherKey"
instance StreamCypher alg => JSON.FromJSONKey (CypherKey alg)
instance StreamCypher alg => JSON.ToJSONKey   (CypherKey alg)

<<<<<<< HEAD
instance SafeCopy (Hash alg) where
  kind    = primitive
  putCopy = contain . CBOR.encode
  getCopy = contain   CBOR.decode


instance CryptoHash alg => JSON.FromJSON (Hash alg) where
  parseJSON (JSON.String s) =
    case decodeBase58 s of
      Nothing -> fail  "Incorrect Base58 encoding for bs"
      Just h  -> return h
  parseJSON _ = fail "Expected string for Hash"
=======
>>>>>>> 7378cc1d

----------------------------------------

instance StreamCypher alg => Show (CypherNonce alg) where
  show = defaultShow
instance StreamCypher alg => Read (CypherNonce alg) where
  readPrec = defaultReadPrec

instance StreamCypher alg => Serialise (CypherNonce alg) where
  encode = defaultCborEncode
  decode = defaultCborDecode "CypherNonce"

instance StreamCypher alg => JSON.ToJSON   (CypherNonce alg) where
  toJSON    = defaultToJSON
instance StreamCypher alg => JSON.FromJSON (CypherNonce alg) where
  parseJSON = defaultParseJSON "CypherNonce"
instance StreamCypher alg => JSON.FromJSONKey (CypherNonce alg)
instance StreamCypher alg => JSON.ToJSONKey   (CypherNonce alg)


----------------------------------------------------------------
-- Petrification of data
----------------------------------------------------------------

-- | Petrified data. When we introduce migrations @encode . decode@ is
--   no longer @id@ in general. So after introduction of new version
--   of data types its serialized form changes and hashes and
--   signatures are no longer valid. To circumvent this problem we
--   carry around serialized representation of data type.
--
--   Only way to petrify data is to call 'petrify'. It should be only
--   called for creation of blocks/transactions.
data Pet a = Pet !a !BS.ByteString
  deriving (Show)

instance Eq a => Eq (Pet a) where
  Pet a _ == Pet b _ = a == b

instance Ord a => Ord (Pet a) where
  compare (Pet a _) (Pet b _) = compare a b

instance NFData a => NFData (Pet a) where
  rnf (Pet a bs) = rnf a `seq` rnf bs

instance SafeCopy a => SafeCopy (Pet a) where
  kind    = primitive
  putCopy = \(Pet _ bs) -> contain $ CBOR.encode bs
  getCopy = contain $ do
    bs <- CBOR.decode
    case safeDecode (fromStrict bs) of
      Left  e -> fail (show e)
      Right a -> return $! Pet a bs

instance JSON.ToJSON (Pet a) where
  toJSON (Pet _ bs) = JSON.String $ T.decodeUtf8 $ encodeBSBase58 bs
instance (SafeCopy a) => JSON.FromJSON (Pet a) where
  parseJSON = JSON.withText "Pet a" $ \s -> 
    case decodeBSBase58 $ T.encodeUtf8 s of
      Nothing -> fail  "Incorrect Base58 encoding while decoding Address"
      Just bs -> case safeDecode (fromStrict bs) of
        Left  e -> fail (show e)
        Right a -> return $! Pet a bs

pet :: Pet a -> a
pet (Pet a _) = a

petrify :: SafeCopy a => a -> Pet a
petrify a = Pet a (toStrict (safeEncode a))


----------------------------------------------------------------
-- Signing and verification of values
----------------------------------------------------------------

-- | Whether signature has been verified or not. Note that all data
--   coming from external sources should be treated as unverified.
data SignedState = Verified
                 | Unverified

-- | Signed value. It contain signature, fingerprint of public key
--   (address) and value itself. Signature is computed for CBOR
--   encoding of value.
data Signed (sign :: SignedState) alg a
<<<<<<< HEAD
  = Signed !(Fingerprint alg) !(Signature alg) !(Pet a)
  deriving (Generic, Eq, Show)
=======
  = Signed !(Fingerprint alg) !(Signature alg) !a
  deriving stock (Generic, Eq, Show)
>>>>>>> 7378cc1d

instance (NFData a) => NFData (Signed sign alg a) where
  rnf (Signed a s x) = rnf a `seq` rnf s `seq` rnf x

-- | Obtain underlying value
signedValue :: Signed sign alg a -> a
signedValue (Signed _ _ a) = pet a

signedPetrified :: Signed sign alg a -> Pet a
signedPetrified (Signed _ _ a) = a

-- | Obtain fingerprint used for signing
signedAddr :: Signed sign alg a -> Fingerprint alg
signedAddr (Signed a _ _) = a

-- | Make unverified signature
makeSigned :: Fingerprint alg -> Signature alg -> Pet a -> Signed 'Unverified alg a
makeSigned = Signed

-- | Sign value. Not that we can generate both verified and unverified
--   values this way.
signValue
  :: (CryptoSign alg)
  => PrivKey alg                -- ^ Key for signing
  -> Pet a                      -- ^ Value to sign
  -> Signed sign alg a
signValue privK a@(Pet _ bs)
  = Signed (fingerprint $ publicKey privK)
           (signBlob privK bs)
           a

-- | Verify signature. It return Nothing if verification fails for any
--   reason. Note that since @Signed@ contain only fingerprint we need
--   to supply function for looking up public keys.
verifySignature
  :: (CryptoSign alg)
  => (Fingerprint alg -> Maybe (PublicKey alg))
     -- ^ Lookup function for public keys. If fingerprint is unknown (this
     --   function returns Nothing) verification fails.
  -> Signed 'Unverified alg a
     -- ^ Value for verifying signature
  -> Maybe  (Signed 'Verified alg a)
verifySignature lookupKey s@(Signed addr signature (Pet _ bs)) = do
  pubK <- lookupKey addr
  guard $ verifyBlobSignature pubK bs signature
  return $ coerce s

-- | Strip verification tag
unverifySignature :: Signed ty alg a -> Signed 'Unverified alg a
unverifySignature (Signed addr sig a) = Signed addr sig a


signPetrified
  :: (CryptoSign alg)
  => PrivKey alg
  -> Pet a
  -> Signature alg
signPetrified pk (Pet _ bs) = signBlob pk bs

-- | Verify signature of value.
verifyPetrifiedSignature
  :: (Crypto alg)
  => PublicKey alg
  -> Pet a
  -> Signature alg
  -> Bool
verifyPetrifiedSignature pk (Pet _ bs) = verifyBlobSignature pk bs

<<<<<<< HEAD
instance SafeCopy    a => SafeCopy (Signed 'Unverified alg a) where
  kind = primitive
instance SafeCopy    a => JSON.FromJSON (Signed 'Unverified alg a)
instance JSON.ToJSON a => JSON.ToJSON   (Signed 'Unverified alg a)


----------------------------------------------------------------
-- Union of hashing and signing
----------------------------------------------------------------

-- | Data type which support both hashing and signing
data sign :& hash
  deriving (Data)


newtype instance PrivKey   (sign :& hash) = PrivKeyU   (PrivKey   sign)
newtype instance PublicKey (sign :& hash) = PublicKeyU (PublicKey sign)

deriving instance (Eq     (PrivKey   sign)) => Eq     (PrivKey   (sign :& hash))
deriving instance (Ord    (PrivKey   sign)) => Ord    (PrivKey   (sign :& hash))
deriving instance (NFData (PrivKey   sign)) => NFData (PrivKey   (sign :& hash))
deriving instance (Eq     (PublicKey sign)) => Eq     (PublicKey (sign :& hash))
deriving instance (Ord    (PublicKey sign)) => Ord    (PublicKey (sign :& hash))
deriving instance (NFData (PublicKey sign)) => NFData (PublicKey (sign :& hash))

instance (ByteRepr (PrivKey sign)) => ByteRepr (PrivKey (sign :& hash)) where
  encodeToBS   = coerce (encodeToBS   @(PrivKey sign))
  decodeFromBS = coerce (decodeFromBS @(PrivKey sign))

instance (ByteRepr (PublicKey sign)) => ByteRepr (PublicKey (sign :& hash)) where
  encodeToBS   = coerce (encodeToBS   @(PublicKey sign))
  decodeFromBS = coerce (decodeFromBS @(PublicKey sign))

instance CryptoSign sign => CryptoSign (sign :& hash) where
  signBlob            = coerce (signBlob @sign)
  verifyBlobSignature = coerce (verifyBlobSignature @sign)
  publicKey           = coerce (publicKey @sign)
  fingerprint         = coerce (fingerprint @sign)
  generatePrivKey     = fmap PrivKeyU (generatePrivKey @sign)

instance (CryptoSignPrim sign) => CryptoSignPrim (sign :& hash) where
  type FingerprintSize (sign :& hash) = FingerprintSize sign
  type PublicKeySize   (sign :& hash) = PublicKeySize   sign
  type PrivKeySize     (sign :& hash) = PrivKeySize     sign
  type SignatureSize   (sign :& hash) = SignatureSize   sign

instance (CryptoHash hash) => CryptoHash (sign :& hash) where
  type HashSize (sign :& hash) = HashSize hash
  hashBlob     = coerce (hashBlob @hash)
  hashEquality = coerce (hashEquality @hash)


----------------------------------------------------------------
-- Hashed data
----------------------------------------------------------------

-- | Newtype wrapper with phantom type tag which show hash of which
--   value is being calculated
newtype Hashed alg a = Hashed (Hash alg)
  deriving ( Show,Eq,Ord, Generic, Generic1, NFData
           , Serialise, JSON.FromJSON, JSON.ToJSON, JSON.ToJSONKey, JSON.FromJSONKey)

instance SafeCopy (Hashed alg a) where
  kind    = primitive
  putCopy = contain . CBOR.encode
  getCopy = contain   CBOR.decode

-- | Compute hash of value. It's first serialized using CBOR and then
--   hash of encoded data is computed,
hash :: (Crypto alg) => Pet a -> Hash alg
hash (Pet _ bs) = hashBlob bs

hashed :: (Crypto alg) => Pet a -> Hashed alg a
hashed = Hashed . hash

instance (CryptoHash alg) => ByteRepr (Hashed alg a) where
  encodeToBS (Hashed h) = encodeToBS h
  decodeFromBS = fmap Hashed . decodeFromBS

----------------------------------------------------------------
-- Base58 encoding helpers
----------------------------------------------------------------

encodeBSBase58 :: BS.ByteString -> BS.ByteString
encodeBSBase58 = Base58.encodeBase58 Base58.bitcoinAlphabet

decodeBSBase58 :: BS.ByteString -> Maybe BS.ByteString
decodeBSBase58 = Base58.decodeBase58 Base58.bitcoinAlphabet

readPrecBSBase58 :: ReadPrec BS.ByteString
readPrecBSBase58 = do
  s <- readPrec
  guard (all isAscii s)
  case decodeBSBase58 $ BC8.pack s of
    Just bs -> return bs
    Nothing -> mzero
=======
instance Serialise a => Serialise (Signed 'Unverified alg a)
instance JSON.FromJSON a => JSON.FromJSON (Signed 'Unverified alg a)
instance JSON.ToJSON   a => JSON.ToJSON   (Signed 'Unverified alg a)
>>>>>>> 7378cc1d
<|MERGE_RESOLUTION|>--- conflicted
+++ resolved
@@ -34,11 +34,6 @@
   , PublicKey
   , Signature(..)
   , Fingerprint(..)
-<<<<<<< HEAD
-  , Hash(..)
-  , Crypto
-=======
->>>>>>> 7378cc1d
   , CryptoSign(..)
   , CryptoSignPrim(..)
     -- ** Sizes
@@ -46,7 +41,6 @@
   , publicKeySize
   , privKeySize
   , signatureSize
-<<<<<<< HEAD
     -- * Petrification
   , Pet
   , pet
@@ -55,7 +49,6 @@
   , Hashed(..)
   , hashed
   , hash
-=======
     -- * Convenince: signatures and hashes
   , Crypto
   , (:&)
@@ -65,7 +58,6 @@
   , StreamCypher(..)
   , cypherKeySize
   , cypherNonceSize
->>>>>>> 7378cc1d
     -- * Encoding and decoding of values
   , ByteRepr(..)
   , encodeBase58
@@ -83,12 +75,8 @@
   , signValue
   , verifySignature
   , unverifySignature
-<<<<<<< HEAD
   , signPetrified
   , verifyPetrifiedSignature
-=======
-  , verifyCborSignature
->>>>>>> 7378cc1d
   ) where
 
 import Codec.Serialise (Serialise)
@@ -99,21 +87,12 @@
 import Control.Monad.IO.Class
 
 import qualified Data.Aeson           as JSON
-<<<<<<< HEAD
-import Data.Data (Data)
-import           Data.Text              (Text)
+import           Data.Data (Data)
 import           Data.Coerce
 import           Data.SafeCopy
-import qualified Data.Text.Encoding            as T
 import qualified Data.ByteString               as BS
-import qualified Data.ByteString.Base58        as Base58
+import qualified Data.ByteString       as BS
 import           Data.ByteString.Lazy    (toStrict,fromStrict)
-import qualified Data.ByteString.Char8         as BC8
-=======
-import           Data.Data (Data)
-import           Data.ByteString.Lazy    (toStrict)
-import qualified Data.ByteString       as BS
->>>>>>> 7378cc1d
 import Data.Coerce
 import Data.Typeable (Proxy(..))
 import Text.Read     (Read(..), ReadPrec,lift)
@@ -121,11 +100,7 @@
 import GHC.TypeNats
 import GHC.Generics         (Generic,Generic1)
 
-<<<<<<< HEAD
-=======
 import Thundermint.Crypto.Classes
-
->>>>>>> 7378cc1d
 
 ----------------------------------------------------------------
 -- Cryptographic hashes
@@ -228,22 +203,9 @@
 
 -- | Public key fingerprint (hash of public key)
 newtype Fingerprint alg = Fingerprint BS.ByteString
-<<<<<<< HEAD
-  deriving (Eq,Ord, Generic, Generic1, Serialise, NFData)
-
--- | Cryptographic hash of some value
-newtype Hash alg = Hash BS.ByteString
-  deriving (Eq,Ord, Generic, Generic1, Serialise, NFData)
-
-class ( ByteRepr (Fingerprint alg)
-      , ByteRepr (Signature   alg)
-      , ByteRepr (PublicKey   alg)
-=======
   deriving stock   (Generic, Generic1)
   deriving newtype (Eq, Ord, Serialise, NFData)
-
 class ( ByteRepr (PublicKey   alg)
->>>>>>> 7378cc1d
       , ByteRepr (PrivKey     alg)
       , CryptoSignPrim alg
       ) => CryptoSign alg where
@@ -304,30 +266,17 @@
   show = defaultShow
 instance CryptoSign alg => Read (PrivKey alg) where
   readPrec = defaultReadPrec
-
 instance CryptoSign alg => Serialise (PrivKey alg) where
-<<<<<<< HEAD
-  encode = CBOR.encode . encodeToBS
-  decode = do bs <- CBOR.decode
-              case decodeFromBS bs of
-                Nothing -> fail "Cannot decode private key"
-                Just k  -> return k
+  encode = defaultCborEncode
+  decode = defaultCborDecode "PrivKey"
 
 instance Crypto alg => SafeCopy (PrivKey alg) where
   kind    = primitive
   putCopy = contain . CBOR.encode
   getCopy = contain   CBOR.decode
 
-instance CryptoSign alg => JSON.ToJSON (PrivKey alg) where
-  toJSON = JSON.String . T.decodeUtf8 . encodeBSBase58 . encodeToBS
-
-=======
-  encode = defaultCborEncode
-  decode = defaultCborDecode "PrivKey"
-
 instance CryptoSign alg => JSON.ToJSON   (PrivKey alg) where
   toJSON    = defaultToJSON
->>>>>>> 7378cc1d
 instance CryptoSign alg => JSON.FromJSON (PrivKey alg) where
   parseJSON = defaultParseJSON "PrivKey"
 instance CryptoSign alg => JSON.FromJSONKey (PrivKey alg)
@@ -339,37 +288,20 @@
 instance CryptoSign alg => Show (PublicKey alg) where
   show = defaultShow
 instance CryptoSign alg => Read (PublicKey alg) where
-<<<<<<< HEAD
-  readPrec = do bs <- readPrecBSBase58
-                case decodeFromBS bs of
-                  Just k  -> return k
-                  Nothing -> empty
-
-instance CryptoSign alg => Serialise (PublicKey alg) where
-  encode = CBOR.encode . encodeToBS
-  decode = do bs <- CBOR.decode
-              case decodeFromBS bs of
-                Nothing -> fail "Cannot decode private key"
-                Just k  -> return k
-=======
   readPrec = defaultReadPrec
->>>>>>> 7378cc1d
 
 instance CryptoSign alg => Serialise (PublicKey alg) where
   encode = defaultCborEncode
   decode = defaultCborDecode "PublicKey"
 
-<<<<<<< HEAD
+instance CryptoSign alg => JSON.ToJSON   (PublicKey alg) where
+  toJSON    = defaultToJSON
 instance Crypto alg => SafeCopy (PublicKey alg) where
   kind    = primitive
   putCopy = contain . CBOR.encode
   getCopy = contain   CBOR.decode
 
 
-=======
-instance CryptoSign alg => JSON.ToJSON   (PublicKey alg) where
-  toJSON    = defaultToJSON
->>>>>>> 7378cc1d
 instance CryptoSign alg => JSON.FromJSON (PublicKey alg) where
   parseJSON = defaultParseJSON "PublicKey"
 instance CryptoSign alg => JSON.FromJSONKey (PublicKey alg)
@@ -387,19 +319,13 @@
   readPrec = do void $ lift $ string "Fingerprint" >> some (char ' ')
                 Fingerprint <$> readPrecBSBase58
 
-<<<<<<< HEAD
-instance JSON.ToJSON (Fingerprint alg) where
-  toJSON (Fingerprint s) = JSON.String $ T.decodeUtf8 $ encodeBSBase58 s
-
+instance JSON.ToJSON   (Fingerprint alg) where
+  toJSON    = defaultToJSON
 instance SafeCopy (Fingerprint alg) where
   kind    = primitive
   putCopy = contain . CBOR.encode
   getCopy = contain   CBOR.decode
 
-=======
-instance JSON.ToJSON   (Fingerprint alg) where
-  toJSON    = defaultToJSON
->>>>>>> 7378cc1d
 instance JSON.FromJSON (Fingerprint alg) where
   parseJSON = defaultParseJSON "Fingerprint"
 instance JSON.FromJSONKey (Fingerprint alg)
@@ -417,19 +343,13 @@
   readPrec = do void $ lift $ string "Signature" >> some (char ' ')
                 Signature <$> readPrecBSBase58
 
-<<<<<<< HEAD
 instance SafeCopy (Signature alg) where
   kind    = primitive
   putCopy = contain . CBOR.encode
   getCopy = contain   CBOR.decode
 
-instance JSON.ToJSON (Signature alg) where
-  toJSON (Signature s) = JSON.String $ T.decodeUtf8 $ encodeBSBase58 s
-
-=======
 instance JSON.ToJSON   (Signature alg) where
   toJSON    = defaultToJSON
->>>>>>> 7378cc1d
 instance JSON.FromJSON (Signature alg) where
   parseJSON = defaultParseJSON "Signature"
 instance JSON.FromJSONKey (Signature alg)
@@ -547,21 +467,12 @@
 instance StreamCypher alg => JSON.FromJSONKey (CypherKey alg)
 instance StreamCypher alg => JSON.ToJSONKey   (CypherKey alg)
 
-<<<<<<< HEAD
 instance SafeCopy (Hash alg) where
   kind    = primitive
   putCopy = contain . CBOR.encode
   getCopy = contain   CBOR.decode
 
 
-instance CryptoHash alg => JSON.FromJSON (Hash alg) where
-  parseJSON (JSON.String s) =
-    case decodeBase58 s of
-      Nothing -> fail  "Incorrect Base58 encoding for bs"
-      Just h  -> return h
-  parseJSON _ = fail "Expected string for Hash"
-=======
->>>>>>> 7378cc1d
 
 ----------------------------------------
 
@@ -645,13 +556,8 @@
 --   (address) and value itself. Signature is computed for CBOR
 --   encoding of value.
 data Signed (sign :: SignedState) alg a
-<<<<<<< HEAD
   = Signed !(Fingerprint alg) !(Signature alg) !(Pet a)
-  deriving (Generic, Eq, Show)
-=======
-  = Signed !(Fingerprint alg) !(Signature alg) !a
   deriving stock (Generic, Eq, Show)
->>>>>>> 7378cc1d
 
 instance (NFData a) => NFData (Signed sign alg a) where
   rnf (Signed a s x) = rnf a `seq` rnf s `seq` rnf x
@@ -720,7 +626,6 @@
   -> Bool
 verifyPetrifiedSignature pk (Pet _ bs) = verifyBlobSignature pk bs
 
-<<<<<<< HEAD
 instance SafeCopy    a => SafeCopy (Signed 'Unverified alg a) where
   kind = primitive
 instance SafeCopy    a => JSON.FromJSON (Signed 'Unverified alg a)
@@ -793,32 +698,4 @@
 hash :: (Crypto alg) => Pet a -> Hash alg
 hash (Pet _ bs) = hashBlob bs
 
-hashed :: (Crypto alg) => Pet a -> Hashed alg a
-hashed = Hashed . hash
-
-instance (CryptoHash alg) => ByteRepr (Hashed alg a) where
-  encodeToBS (Hashed h) = encodeToBS h
-  decodeFromBS = fmap Hashed . decodeFromBS
-
-----------------------------------------------------------------
--- Base58 encoding helpers
-----------------------------------------------------------------
-
-encodeBSBase58 :: BS.ByteString -> BS.ByteString
-encodeBSBase58 = Base58.encodeBase58 Base58.bitcoinAlphabet
-
-decodeBSBase58 :: BS.ByteString -> Maybe BS.ByteString
-decodeBSBase58 = Base58.decodeBase58 Base58.bitcoinAlphabet
-
-readPrecBSBase58 :: ReadPrec BS.ByteString
-readPrecBSBase58 = do
-  s <- readPrec
-  guard (all isAscii s)
-  case decodeBSBase58 $ BC8.pack s of
-    Just bs -> return bs
-    Nothing -> mzero
-=======
-instance Serialise a => Serialise (Signed 'Unverified alg a)
-instance JSON.FromJSON a => JSON.FromJSON (Signed 'Unverified alg a)
-instance JSON.ToJSON   a => JSON.ToJSON   (Signed 'Unverified alg a)
->>>>>>> 7378cc1d
+hashed :: (Crypto alg) => Pet a -> Hashed alg a