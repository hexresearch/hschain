{-# LANGUAGE DataKinds                  #-}
{-# LANGUAGE DefaultSignatures          #-}
{-# LANGUAGE DeriveGeneric              #-}
{-# LANGUAGE DeriveDataTypeable         #-}
{-# LANGUAGE FlexibleContexts           #-}
{-# LANGUAGE FlexibleInstances          #-}
{-# LANGUAGE GeneralizedNewtypeDeriving #-}
{-# LANGUAGE KindSignatures             #-}
{-# LANGUAGE LambdaCase                 #-}
{-# LANGUAGE ScopedTypeVariables        #-}
{-# LANGUAGE StandaloneDeriving         #-}
{-# LANGUAGE TypeFamilies               #-}
{-# LANGUAGE TypeOperators              #-}
{-# LANGUAGE ConstraintKinds            #-}
{-# LANGUAGE UndecidableInstances       #-}
-- |
-- Simple API for cryptographic operations. Crypto algorithms are
-- selected by type and all necessary types are implemented as data
-- families
module Thundermint.Crypto (
    -- * Crypto API
    PrivKey
  , PublicKey
  , Signature(..)
  , Fingerprint(..)
  , Hash(..)
  , Crypto
  , CryptoSign(..)
  , CryptoHash(..)
  , CryptoSignPrim(..)
  , (:&)
    -- ** Sizes of crypto types
  , hashSize
  , fingerprintSize
  , publicKeySize
  , privKeySize
  , signatureSize
    -- * Petrification
  , Pet
  , pet
  , petrify
    -- * Hashes
  , Hashed(..)
  , hashed
  , hash
    -- * Encoding and decoding of values
  , ByteRepr(..)
  , encodeBase58
  , decodeBase58
  , encodeBSBase58
  , decodeBSBase58
  , readPrecBSBase58
    -- * Serialization and signatures
  , SignedState(..)
  , Signed
  , makeSigned
  , signedValue
  , signedPetrified
  , signedAddr
  , signValue
  , verifySignature
  , unverifySignature
  , signPetrified
  , verifyPetrifiedSignature
  ) where

import Codec.Serialise (Serialise)
import qualified Codec.Serialise          as CBOR
import Control.Applicative
import Control.DeepSeq
import Control.Monad

import qualified Data.Aeson           as JSON
import Data.Data (Data)
import           Data.Text              (Text)
import           Data.Coerce
import           Data.SafeCopy
import qualified Data.Text.Encoding            as T
import qualified Data.ByteString               as BS
import qualified Data.ByteString.Base58        as Base58
import           Data.ByteString.Lazy    (toStrict,fromStrict)
import qualified Data.ByteString.Char8         as BC8
import Data.Char     (isAscii)
import Data.Typeable (Proxy(..))
import Text.Read     (Read(..), ReadPrec,lift)
import Text.ParserCombinators.ReadP
import GHC.TypeNats
import GHC.Generics         (Generic,Generic1)


----------------------------------------------------------------
-- Basic crypto API
----------------------------------------------------------------

type Crypto (alg) = (CryptoSign alg, CryptoHash alg)

data sign :& hash
  deriving (Data)

-- | Private key
data family PrivKey   alg

-- | Public key
data family PublicKey alg

-- | Signature
newtype Signature alg = Signature BS.ByteString
  deriving (Eq, Ord, Generic, Generic1, Serialise, NFData)

-- | Public key fingerprint (hash of public key)
newtype Fingerprint alg = Fingerprint BS.ByteString
  deriving (Eq,Ord, Generic, Generic1, Serialise, NFData)

-- | Cryptographic hash of some value
newtype Hash alg = Hash BS.ByteString
  deriving (Eq,Ord, Generic, Generic1, Serialise, NFData)

class ( ByteRepr (Fingerprint alg)
      , ByteRepr (Signature   alg)
      , ByteRepr (PublicKey   alg)
      , ByteRepr (PrivKey     alg)
      , CryptoSignPrim alg
      ) => CryptoSign alg where

  -- | Sign sequence of bytes
  signBlob            :: PrivKey   alg -> BS.ByteString -> Signature alg
  -- | Check that signature is correct
  verifyBlobSignature :: PublicKey alg -> BS.ByteString -> Signature alg -> Bool
  -- | Compute public key from  private key
  publicKey           :: PrivKey   alg -> PublicKey alg
  -- | Compute fingerprint or public key fingerprint
  fingerprint         :: PublicKey alg -> Fingerprint alg

class ( KnownNat (SignatureSize alg)
      , KnownNat (FingerprintSize alg)
      , KnownNat (PublicKeySize alg)
      , KnownNat (PrivKeySize alg)
      --, CryptoSign alg
      ) => CryptoSignPrim alg where
  type FingerprintSize alg :: Nat
  type PublicKeySize   alg :: Nat
  type PrivKeySize     alg :: Nat
  type SignatureSize   alg :: Nat

-- | Type-indexed set of crypto algorithms. It's not very principled
--   to push everything into singe type class.  But in order to keep
--   signatures sane it was done this way.
class (
--    , CryptoSignPrim alg
       ByteRepr (Hash   alg)
      , KnownNat (HashSize alg)
      ) => CryptoHash alg where
  -- | Compute hash of sequence of bytes
  hashBlob     :: BS.ByteString -> Hash alg

  -- | Compare hash with a bytestring safly
  hashEquality :: Hash alg -> BS.ByteString -> Bool

  type HashSize        alg :: Nat

-- | Size of hash in bytes
hashSize :: forall alg proxy i. (Crypto alg, Num i) => proxy alg -> i
hashSize _ = fromIntegral $ natVal (Proxy :: Proxy (HashSize alg))

-- | Size of public key fingerprint in bytes
fingerprintSize :: forall alg proxy i. (Crypto alg, Num i) => proxy alg -> i
fingerprintSize _ = fromIntegral $ natVal (Proxy :: Proxy (FingerprintSize alg))

-- | Size of public key in bytes
publicKeySize :: forall alg proxy i. (Crypto alg, Num i) => proxy alg -> i
publicKeySize _ = fromIntegral $ natVal (Proxy :: Proxy (PublicKeySize alg))

-- | Size of private key in bytes
privKeySize :: forall alg proxy i. (Crypto alg, Num i) => proxy alg -> i
privKeySize _ = fromIntegral $ natVal (Proxy :: Proxy (PrivKeySize alg))

-- | Size of signature in bytes
signatureSize :: forall alg proxy i. (Crypto alg, Num i) => proxy alg -> i
signatureSize _ = fromIntegral $ natVal (Proxy :: Proxy (SignatureSize alg))

-- | Value could be represented as bytestring.
class ByteRepr a where
  decodeFromBS :: BS.ByteString -> Maybe a
  encodeToBS   :: a -> BS.ByteString

instance ByteRepr BS.ByteString where
  decodeFromBS = Just
  encodeToBS   = id

instance CryptoHash alg => ByteRepr (Hash alg) where
  decodeFromBS            = Just . Hash
  encodeToBS (Hash bs) = bs

instance CryptoSign alg => ByteRepr (Fingerprint alg) where
  decodeFromBS            = Just . Fingerprint
  encodeToBS (Fingerprint bs) = bs

instance CryptoSign alg => ByteRepr (Signature alg) where
  decodeFromBS            = Just . Signature
  encodeToBS (Signature bs) = bs

-- | Encode value as base-58 encoded string
encodeBase58 :: ByteRepr a => a -> Text
encodeBase58 = T.decodeUtf8 . encodeBSBase58 . encodeToBS

-- | Decode value from base-58 encoded string
decodeBase58 :: ByteRepr a => Text -> Maybe a
decodeBase58 = decodeFromBS <=< decodeBSBase58 . T.encodeUtf8


----------------------------------------------------------------
-- Instances
----------------------------------------------------------------

instance CryptoSign alg => Show (PrivKey alg) where
  show = show . BC8.unpack . encodeBSBase58 . encodeToBS

instance CryptoSign alg => Read (PrivKey alg) where
  readPrec = do bs <- readPrecBSBase58
                case decodeFromBS bs of
                  Just k  -> return k
                  Nothing -> empty

instance CryptoSign alg => Serialise (PrivKey alg) where
  encode = CBOR.encode . encodeToBS
  decode = do bs <- CBOR.decode
              case decodeFromBS bs of
                Nothing -> fail "Cannot decode private key"
                Just k  -> return k

instance Crypto alg => SafeCopy (PrivKey alg) where
  kind    = primitive
  putCopy = contain . CBOR.encode
  getCopy = contain   CBOR.decode

instance CryptoSign alg => JSON.ToJSON (PrivKey alg) where
  toJSON = JSON.String . T.decodeUtf8 . encodeBSBase58 . encodeToBS

instance CryptoSign alg => JSON.FromJSON (PrivKey alg) where
  parseJSON (JSON.String s) =
    case decodeBSBase58 $ T.encodeUtf8 s of
      Nothing -> fail  "Incorrect Base58 encoding for PrivKey"
      Just bs -> case decodeFromBS bs of
        Nothing -> fail "Incorrect bytestring representation of PrivKey"
        Just k  -> return k
  parseJSON _          = fail "Expecting PrivKey as string"

instance CryptoSign alg => JSON.FromJSONKey (PrivKey alg)
instance CryptoSign alg => JSON.ToJSONKey   (PrivKey alg)


----------------------------------------

instance CryptoSign alg => Show (PublicKey alg) where
  show = show . BC8.unpack . encodeBSBase58 . encodeToBS

instance CryptoSign alg => Read (PublicKey alg) where
  readPrec = do bs <- readPrecBSBase58
                case decodeFromBS bs of
                  Just k  -> return k
                  Nothing -> empty

instance CryptoSign alg => Serialise (PublicKey alg) where
  encode = CBOR.encode . encodeToBS
  decode = do bs <- CBOR.decode
              case decodeFromBS bs of
                Nothing -> fail "Cannot decode private key"
                Just k  -> return k

instance CryptoSign alg => JSON.ToJSON (PublicKey alg) where
  toJSON = JSON.String . T.decodeUtf8 . encodeBSBase58 . encodeToBS

instance Crypto alg => SafeCopy (PublicKey alg) where
  kind    = primitive
  putCopy = contain . CBOR.encode
  getCopy = contain   CBOR.decode


instance CryptoSign alg => JSON.FromJSON (PublicKey alg) where
  parseJSON (JSON.String s) =
    case decodeBSBase58 $ T.encodeUtf8 s of
      Nothing -> fail  "Incorrect Base58 encoding for PrivKey"
      Just bs -> case decodeFromBS bs of
        Nothing -> fail "Incorrect bytestring representation of PrivKey"
        Just k  -> return k
  parseJSON _          = fail "Expecting PrivKey as string"

instance CryptoSign alg => JSON.FromJSONKey (PublicKey alg)
instance CryptoSign alg => JSON.ToJSONKey   (PublicKey alg)


----------------------------------------


instance Show (Fingerprint alg) where
  showsPrec n (Fingerprint bs)
    = showParen (n > 10)
    $ showString "Fingerprint " . shows (encodeBSBase58 bs)

instance Read (Fingerprint alg) where
  readPrec = do void $ lift $ string "Fingerprint" >> some (char ' ')
                Fingerprint <$> readPrecBSBase58

instance JSON.ToJSON (Fingerprint alg) where
  toJSON (Fingerprint s) = JSON.String $ T.decodeUtf8 $ encodeBSBase58 s

instance SafeCopy (Fingerprint alg) where
  kind    = primitive
  putCopy = contain . CBOR.encode
  getCopy = contain   CBOR.decode

instance JSON.FromJSON (Fingerprint alg) where
  parseJSON (JSON.String s) =
    case decodeBSBase58 $ T.encodeUtf8 s of
      Nothing -> fail  "Incorrect Base58 encoding while decoding Fingerprint"
      Just bs -> return $ Fingerprint bs
  parseJSON _ = fail "Expected string for Fingerprint"

instance JSON.FromJSONKey (Fingerprint alg)
instance JSON.ToJSONKey   (Fingerprint alg)


----------------------------------------

instance Show (Signature alg) where
  showsPrec n (Signature bs)
    = showParen (n > 10)
    $ showString "Signature " . shows (encodeBSBase58 bs)

instance Read (Signature alg) where
  readPrec = do void $ lift $ string "Signature" >> some (char ' ')
                Signature <$> readPrecBSBase58

instance SafeCopy (Signature alg) where
  kind    = primitive
  putCopy = contain . CBOR.encode
  getCopy = contain   CBOR.decode

instance JSON.ToJSON (Signature alg) where
  toJSON (Signature s) = JSON.String $ T.decodeUtf8 $ encodeBSBase58 s

instance JSON.FromJSON (Signature alg) where
  parseJSON (JSON.String s) =
    case decodeBSBase58 $ T.encodeUtf8 s of
      Nothing -> fail  "Incorrect Base58 encoding while decoding Fingerprint"
      Just bs -> return $ Signature bs
  parseJSON _ = fail "Expected string for Signature"

instance JSON.FromJSONKey (Signature alg)
instance JSON.ToJSONKey   (Signature alg)


----------------------------------------

instance CryptoHash alg => Show (Hash alg) where
  showsPrec n h
    = showParen (n > 10)
    $ showString "Hash " . shows (encodeBSBase58 $ encodeToBS h)

instance CryptoHash alg => Read (Hash alg) where
  readPrec = do void $ lift $ string "Hash" >> some (char ' ')
                val <- readPrecBSBase58
                case decodeFromBS val of
                  Nothing -> fail "Incorrect bytestring representation of Hash"
                  Just h  -> return h

instance CryptoHash alg => JSON.ToJSON (Hash alg) where
  toJSON = JSON.String . encodeBase58

instance SafeCopy (Hash alg) where
  kind    = primitive
  putCopy = contain . CBOR.encode
  getCopy = contain   CBOR.decode


instance CryptoHash alg => JSON.FromJSON (Hash alg) where
  parseJSON (JSON.String s) =
    case decodeBase58 s of
      Nothing -> fail  "Incorrect Base58 encoding for bs"
      Just h  -> return h
  parseJSON _ = fail "Expected string for Hash"

instance CryptoHash alg => JSON.FromJSONKey (Hash alg)
instance CryptoHash alg => JSON.ToJSONKey   (Hash alg)

----------------------------------------------------------------
-- Petrification of data
----------------------------------------------------------------

-- | Petrified data. When we introduce migrations @encode . decode@ is
--   no longer @id@ in general. So after introduction of new version
--   of data types its serialized form changes and hashes and
--   signatures are no longer valid. To circumvent this problem we
--   carry around serialized representation of data type.
--
--   Only way to petrify data is to call 'petrify'. It should be only
--   called for creation of blocks/transactions.
data Pet a = Pet !a !BS.ByteString
  deriving (Show)

instance Eq a => Eq (Pet a) where
  Pet a _ == Pet b _ = a == b

instance Ord a => Ord (Pet a) where
  compare (Pet a _) (Pet b _) = compare a b

instance NFData a => NFData (Pet a) where
  rnf (Pet a bs) = rnf a `seq` rnf bs

instance SafeCopy a => SafeCopy (Pet a) where
  kind    = primitive
  putCopy = \(Pet _ bs) -> contain $ CBOR.encode bs
  getCopy = contain $ do
    bs <- CBOR.decode
    case safeDecode (fromStrict bs) of
      Left  e -> fail (show e)
      Right a -> return $! Pet a bs

instance JSON.ToJSON (Pet a) where
  toJSON (Pet _ bs) = JSON.String $ T.decodeUtf8 $ encodeBSBase58 bs
instance (SafeCopy a) => JSON.FromJSON (Pet a) where
  parseJSON = JSON.withText "Pet a" $ \s -> 
    case decodeBSBase58 $ T.encodeUtf8 s of
      Nothing -> fail  "Incorrect Base58 encoding while decoding Address"
      Just bs -> case safeDecode (fromStrict bs) of
        Left  e -> fail (show e)
        Right a -> return $! Pet a bs

pet :: Pet a -> a
pet (Pet a _) = a

petrify :: SafeCopy a => a -> Pet a
petrify a = Pet a (toStrict (safeEncode a))


----------------------------------------------------------------
-- Signing and verification of values
----------------------------------------------------------------

-- | Whether signature has been verified or not. Note that all data
--   coming from external sources should be treated as unverified.
data SignedState = Verified
                 | Unverified

-- | Signed value. It contain signature, fingerprint of public key
--   (address) and value itself. Signature is computed for CBOR
--   encoding of value.
data Signed (sign :: SignedState) alg a
  = Signed !(Fingerprint alg) !(Signature alg) !(Pet a)
  deriving (Generic, Eq, Show)

instance (NFData a) => NFData (Signed sign alg a) where
  rnf (Signed a s x) = rnf a `seq` rnf s `seq` rnf x

-- | Obtain underlying value
signedValue :: Signed sign alg a -> a
signedValue (Signed _ _ a) = pet a

signedPetrified :: Signed sign alg a -> Pet a
signedPetrified (Signed _ _ a) = a

-- | Obtain fingerprint used for signing
signedAddr :: Signed sign alg a -> Fingerprint alg
signedAddr (Signed a _ _) = a

-- | Make unverified signature
makeSigned :: Fingerprint alg -> Signature alg -> Pet a -> Signed 'Unverified alg a
makeSigned = Signed

-- | Sign value. Not that we can generate both verified and unverified
--   values this way.
signValue
  :: (CryptoSign alg)
  => PrivKey alg                -- ^ Key for signing
  -> Pet a                      -- ^ Value to sign
  -> Signed sign alg a
signValue privK a@(Pet _ bs)
  = Signed (fingerprint $ publicKey privK)
           (signBlob privK bs)
           a

-- | Verify signature. It return Nothing if verification fails for any
--   reason. Note that since @Signed@ contain only fingerprint we need
--   to supply function for looking up public keys.
verifySignature
  :: (CryptoSign alg)
  => (Fingerprint alg -> Maybe (PublicKey alg))
     -- ^ Lookup function for public keys. If fingerprint is unknown (this
     --   function returns Nothing) verification fails.
  -> Signed 'Unverified alg a
     -- ^ Value for verifying signature
  -> Maybe  (Signed 'Verified alg a)
verifySignature lookupKey s@(Signed addr signature (Pet _ bs)) = do
  pubK <- lookupKey addr
  guard $ verifyBlobSignature pubK bs signature
  return $ coerce s

-- | Strip verification tag
unverifySignature :: Signed ty alg a -> Signed 'Unverified alg a
unverifySignature (Signed addr sig a) = Signed addr sig a


signPetrified
  :: (CryptoSign alg)
  => PrivKey alg
  -> Pet a
  -> Signature alg
signPetrified pk (Pet _ bs) = signBlob pk bs

-- | Verify signature of value.
verifyPetrifiedSignature
  :: (Crypto alg)
  => PublicKey alg
  -> Pet a
  -> Signature alg
  -> Bool
verifyPetrifiedSignature pk (Pet _ bs) = verifyBlobSignature pk bs

instance SafeCopy    a => SafeCopy (Signed 'Unverified alg a) where
  kind = primitive
instance SafeCopy    a => JSON.FromJSON (Signed 'Unverified alg a)
instance JSON.ToJSON a => JSON.ToJSON   (Signed 'Unverified alg a)



----------------------------------------------------------------
-- Hashed data
----------------------------------------------------------------

-- | Newtype wrapper with phantom type tag which show hash of which
--   value is being calculated
newtype Hashed alg a = Hashed (Hash alg)
  deriving ( Show,Eq,Ord, Generic, Generic1, NFData
<<<<<<< HEAD
           , Serialise, JSON.FromJSON,JSON.ToJSON)

instance SafeCopy (Hashed alg a) where
  kind    = primitive
  putCopy = contain . CBOR.encode
  getCopy = contain   CBOR.decode

-- | Compute hash of value. It's first serialized using CBOR and then
--   hash of encoded data is computed,
hash :: (Crypto alg) => Pet a -> Hash alg
hash (Pet _ bs) = hashBlob bs
=======
           , Serialise, JSON.FromJSON, JSON.ToJSON, JSON.ToJSONKey, JSON.FromJSONKey)
>>>>>>> e511cbf6

hashed :: (Crypto alg) => Pet a -> Hashed alg a
hashed = Hashed . hash

instance (CryptoHash alg) => ByteRepr (Hashed alg a) where
  encodeToBS (Hashed h) = encodeToBS h
  decodeFromBS = fmap Hashed . decodeFromBS

----------------------------------------------------------------
-- Base58 encoding helpers
----------------------------------------------------------------

encodeBSBase58 :: BS.ByteString -> BS.ByteString
encodeBSBase58 = Base58.encodeBase58 Base58.bitcoinAlphabet

decodeBSBase58 :: BS.ByteString -> Maybe BS.ByteString
decodeBSBase58 = Base58.decodeBase58 Base58.bitcoinAlphabet

readPrecBSBase58 :: ReadPrec BS.ByteString
readPrecBSBase58 = do
  s <- readPrec
  guard (all isAscii s)
  case decodeBSBase58 $ BC8.pack s of
    Just bs -> return bs
    Nothing -> mzero<|MERGE_RESOLUTION|>--- conflicted
+++ resolved
@@ -531,8 +531,7 @@
 --   value is being calculated
 newtype Hashed alg a = Hashed (Hash alg)
   deriving ( Show,Eq,Ord, Generic, Generic1, NFData
-<<<<<<< HEAD
-           , Serialise, JSON.FromJSON,JSON.ToJSON)
+           , Serialise, JSON.FromJSON, JSON.ToJSON, JSON.ToJSONKey, JSON.FromJSONKey)
 
 instance SafeCopy (Hashed alg a) where
   kind    = primitive
@@ -543,9 +542,6 @@
 --   hash of encoded data is computed,
 hash :: (Crypto alg) => Pet a -> Hash alg
 hash (Pet _ bs) = hashBlob bs
-=======
-           , Serialise, JSON.FromJSON, JSON.ToJSON, JSON.ToJSONKey, JSON.FromJSONKey)
->>>>>>> e511cbf6
 
 hashed :: (Crypto alg) => Pet a -> Hashed alg a
 hashed = Hashed . hash
