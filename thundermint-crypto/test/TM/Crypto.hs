--- conflicted
+++ resolved
@@ -5,12 +5,8 @@
 -- |
 module TM.Crypto (tests) where
 
-<<<<<<< HEAD
-import Data.Maybe
-=======
 import qualified Codec.Serialise as CBOR
 import qualified Data.Aeson      as JSON
->>>>>>> 7378cc1d
 import Data.Typeable
 import Data.Text      (Text)
 import qualified Data.ByteString as BS
@@ -62,7 +58,6 @@
        sign @=? signBlob privK blob
        assertBool "Signature check failed" $ verifyBlobSignature pubK blob sign
     --
-<<<<<<< HEAD
   , testCase "Signed works"
   $ do privK <- generatePrivKey @Ed25519_SHA512
        let pubK  = publicKey privK
@@ -72,13 +67,6 @@
                     | otherwise = Nothing
        assertBool "Signature check failed" $ isJust $ verifySignature getKey signV
     --
-  , testCase "Hash algorithm is correct"
-  $ do let h = hashBlob "ABCDF" :: Hash Ed25519_SHA512
-       read ("Hash \"wW3fpggshbTYibV8VHrz6ZFvs3EJig7geZTQvfy6FuVCsGDvamcKZHtV2TQMMjSU5i3TuzXSSjwsqGqR9aK1S5F\"")
-         @=? h
-    --
-=======
->>>>>>> 7378cc1d
   , testCase "Public key derivation is correct"
   $ do let k :: PrivKey Ed25519
            k = read "\"Cn6mra73QDNPkyf56Cfoxh9y9HDS8MREPw4GNcCxQb5Q\""
@@ -145,16 +133,6 @@
            Fingerprint addr = fingerprint pubK
            blob             = "ABCD"
            Signature s      = signBlob privK blob
-<<<<<<< HEAD
-           Hash bs          = hash (petrify ()) :: Hash Ed25519_SHA512
-           ed               = Proxy :: Proxy Ed25519_SHA512
-       BS.length bs                  @=? hashSize        ed
-       BS.length addr                @=? fingerprintSize ed
-       BS.length (encodeToBS  pubK ) @=? publicKeySize   ed
-       BS.length (encodeToBS privK)  @=? privKeySize     ed
-       BS.length s                   @=? signatureSize   ed
-  ]
-=======
            ed               = Proxy :: Proxy Ed25519
        BS.length addr               @=? fingerprintSize ed
        BS.length (encodeToBS pubK ) @=? publicKeySize   ed
@@ -241,5 +219,4 @@
 decodeB64 :: BS.ByteString -> Maybe BS.ByteString
 decodeB64 bs = case B64.decode bs of
   Right x -> Just x
-  Left  _ -> Nothing
->>>>>>> 7378cc1d
+  Left  _ -> Nothing