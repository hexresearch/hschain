Name:           thundermint
Version:        0.1
Synopsis:       Haskell reimplementation of tendermint protocol
Description:
  Haskell reimplementation of tendermint protocol

Cabal-Version:  >= 1.10
License:        AllRightsReserved
License-File:   LICENSE
Author:         Aleksey Khudyakov <alexey.skladnoy@gmail.com>
Maintainer:     Aleksey Khudyakov <alexey.skladnoy@gmail.com>
Homepage:       https://github.com/hexresearch/thundermint
Category:       Data
Build-Type:     Simple

Library
  Ghc-options:         -Wall
  Default-Language:    Haskell2010
  Build-Depends:       base              >=4.9 && <5
                     , async             >=2.2.1
                     , aeson
                     , bytestring        >=0.10
                     , base58-bytestring >=0.1
                     , containers        >=0.5.9
                     , data-default-class
                     , directory
                     , deepseq           >=1.4
                     , filepath
                     , exceptions        >= 0.8.3
                     , memory            >=0.14.14
                     , random
                     , retry             >= 0.7.6.2
                     , stm               >=2.4
                     , serialise         >=0.2
                     , sqlite-simple
                     , text
                     , transformers      >=0.5
                     , unordered-containers >=0.2.5.0
                     --
                     , network           >=2.6.0.0
                     , katip             >=0.5.4.0
                     , cryptonite        >=0.25
                     --
                     , groom
                     --
                     , tasty       >=0.11
                     , tasty-hunit >=0.10

  Exposed-modules:
                  Thundermint.Blockchain.App
                  Thundermint.Blockchain.Interpretation
                  Thundermint.Blockchain.Types
                  Thundermint.Consensus.Algorithm
                  Thundermint.Consensus.Types
                  Thundermint.Control
                  Thundermint.Crypto
                  Thundermint.Crypto.Containers
                  Thundermint.Crypto.Ed25519
                  Thundermint.Crypto.Swear
                  Thundermint.Debug.Trace
                  Thundermint.Logger
                  Thundermint.Mock
                  Thundermint.Mock.Coin
                  Thundermint.Mock.KeyList
                  Thundermint.Mock.KeyVal
                  Thundermint.P2P
                  Thundermint.P2P.Instances
                  Thundermint.P2P.Internal
                  Thundermint.P2P.Network
                  Thundermint.P2P.PeerState
                  Thundermint.Store
                  Thundermint.Store.SQLite
                  Thundermint.Store.STM

-- Example programs
Executable thundermint-keyval
  Ghc-options:         -Wall
  Default-Language:    Haskell2010
  Build-Depends:       base       >=4.9 && <5
                     , thundermint
                     , bytestring >=0.10
                     , containers >=0.5.7
                     , groom
  hs-source-dirs:      exe
  Main-is:             key-val.hs

Executable thundermint-keyval-sql
  Ghc-options:         -Wall
  Default-Language:    Haskell2010
  Build-Depends:       base       >=4.9 && <5
                     , thundermint
                     , bytestring        >=0.10
                     , base58-bytestring >=0.1
                     , containers        >=0.5.7
                     , groom
  hs-source-dirs:      exe
  Main-is:             key-val-sql.hs

Executable thundermint-simple-network
  Ghc-options:         -Wall -threaded
  Default-Language:    Haskell2010
  Build-Depends:       base       >=4.9 && <5
                     , thundermint
                     , bytestring >=0.10
                     , base58-bytestring >=0.1
                     , containers >=0.5.7
                     , network    >=2.6.0.0
  hs-source-dirs:      exe
  Main-is:             network.hs

Executable thundermint-node
  Ghc-options:         -Wall -threaded -Wno-orphans
  Default-Language:    Haskell2010
  Build-Depends:       base       >=4.9 && <5
                     , thundermint
                     , aeson
                     , bytestring >=0.10
                     , base58-bytestring >=0.1
                     , containers >=0.5.7
                     , network    >=2.6.0.0
                     , text
  hs-source-dirs:      exe
  Main-is:             node.hs

Executable thundermint-coin
  Ghc-options:         -Wall -threaded -Wno-orphans
  Default-Language:    Haskell2010
  Build-Depends:       base       >=4.9 && <5
                     , thundermint
                     , exceptions
                     , bytestring >=0.10
                     , base58-bytestring >=0.1
                     , containers >=0.5.7
                     , aeson
                     , stm
                     , serialise
                     , filepath
                     , directory
                     , optparse-applicative >= 0.14
                     , random
                     , async
                     , text
  hs-source-dirs:      exe
  Main-is:             coin.hs


Executable thundermint-coin-db
  Ghc-options:         -Wall -threaded -Wno-orphans
  Default-Language:    Haskell2010
  Build-Depends:       base       >=4.9 && <5
                     , thundermint
                     , bytestring >=0.10
                     , base58-bytestring >=0.1
                     , containers >=0.5.7
                     , aeson
                     , stm
                     , serialise
                     , filepath
                     , directory
                     , optparse-applicative >= 0.14
                     , text
  hs-source-dirs:      exe
  Main-is:             coin-db.hs


-- Test suite
Test-suite thundermint-tests
  Type:                exitcode-stdio-1.0
  Ghc-options:         -Wall -threaded -rtsopts "-with-rtsopts=-N"
  Default-Language:    Haskell2010
  Build-Depends:       base       >=4.9 && <5
                     , thundermint
                     , bytestring >=0.10
                     , containers
                     , exceptions
                     , stm        >=2.4
                     , async      >=2.2.1
                     , serialise  >=0.2
                     --
                     , network           >=2.7.0.0
                     , random
<<<<<<< HEAD
                     , katip
=======
                     , serialise         >=0.2
>>>>>>> 41abf615
                     --
                     , QuickCheck
                     , bytestring-arbitrary
                     , generic-arbitrary
                     , hedgehog
                     -- NB: ^ troubles with 'allow newer'
                     , hedgehog-quickcheck
                     , tasty             >=0.11
                     , tasty-hedgehog
                     , tasty-hunit       >=0.10
  hs-source-dirs:      test
  Main-is:             Main.hs
  Other-modules:       TM.MockNet
                       TM.Network
<<<<<<< HEAD
                       TM.P2P
                       TM.RealNetwork
                       TM.Util.Misc
                       TM.Util.Network
                       TM.Util.Tests
=======
                       TM.Serialisation
                       TM.Arbitrary.Instances
>>>>>>> 41abf615

-- Benchmarks
Benchmark thundermint-bench
  Type:                exitcode-stdio-1.0
  Ghc-options:         -threaded -O2 -Wall
  hs-source-dirs:      bench
  Default-Language:    Haskell2010
  Main-is:             main.hs
  Build-Depends:       base  >=4.9 && <5
                     , bytestring >=0.10
                     , criterion
                     , cryptonite
                     , deepseq
                     , thundermint<|MERGE_RESOLUTION|>--- conflicted
+++ resolved
@@ -175,15 +175,11 @@
                      , exceptions
                      , stm        >=2.4
                      , async      >=2.2.1
-                     , serialise  >=0.2
                      --
                      , network           >=2.7.0.0
                      , random
-<<<<<<< HEAD
+                     , serialise         >=0.2
                      , katip
-=======
-                     , serialise         >=0.2
->>>>>>> 41abf615
                      --
                      , QuickCheck
                      , bytestring-arbitrary
@@ -196,18 +192,15 @@
                      , tasty-hunit       >=0.10
   hs-source-dirs:      test
   Main-is:             Main.hs
-  Other-modules:       TM.MockNet
+  Other-modules:       TM.Arbitrary.Instances
+                       TM.MockNet
                        TM.Network
-<<<<<<< HEAD
                        TM.P2P
                        TM.RealNetwork
+                       TM.Serialisation
                        TM.Util.Misc
                        TM.Util.Network
                        TM.Util.Tests
-=======
-                       TM.Serialisation
-                       TM.Arbitrary.Instances
->>>>>>> 41abf615
 
 -- Benchmarks
 Benchmark thundermint-bench
