--- conflicted
+++ resolved
@@ -151,17 +151,7 @@
   => Connection 'RW alg a  -- ^ Opened connection to database
   -> Block alg a           -- ^ Genesis block
   -> m ()
-<<<<<<< HEAD
 initDatabase c genesis = do
-=======
-initDatabase c dct genesis vals = do
-  -- 1. Check that all tables has distinct names
-  let names = foldF ((:[]) . persistentTableName) dct
-  if | names /= nub names               -> error "Duplicate table names"
-     | any (isPrefixOf "thm_")    names -> error "'thm_' is not acceptable prefix for table"
-     | any (isPrefixOf "sqlite_") names -> error "'sqlite_' is not acceptable prefix for table"
-     | otherwise                        -> return ()
->>>>>>> 4f1b6212
   -- 2. Create tables for block
   r <- runQueryRW c $ initializeBlockhainTables genesis
   case r of
