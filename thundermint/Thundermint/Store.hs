--- conflicted
+++ resolved
@@ -370,11 +370,7 @@
 
 -- | check storage against all consistency invariants
 checkStorage
-<<<<<<< HEAD
-  :: (MonadReadDB m alg a, Crypto alg, SafeCopy a)
-=======
-  :: (MonadReadDB m alg a, MonadIO m, Crypto alg, Serialise a)
->>>>>>> 1bb71d52
+  :: (MonadReadDB m alg a, MonadIO m, Crypto alg, SafeCopy a)
   => m [BlockchainInconsistency]
 checkStorage = queryRO $ execWriterT $ do
   maxH         <- lift $ blockchainHeight
@@ -406,11 +402,7 @@
 -- | Check that block proposed at given height is correct in sense all
 --   blockchain invariants hold
 checkProposedBlock
-<<<<<<< HEAD
-  :: (MonadReadDB m alg a, Crypto alg, SafeCopy a)
-=======
-  :: (MonadReadDB m alg a, MonadIO m, Crypto alg, Serialise a)
->>>>>>> 1bb71d52
+  :: (MonadReadDB m alg a, MonadIO m, Crypto alg, SafeCopy a)
   => Height
   -> Pet (Block alg a)
   -> m [BlockchainInconsistency]
