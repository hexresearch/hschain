--- conflicted
+++ resolved
@@ -264,11 +264,7 @@
 
 -- | Cursor into mempool which is used for gossiping data
 data MempoolCursor m alg tx = MempoolCursor
-<<<<<<< HEAD
-  { pushTransaction :: !(Pet tx -> m (Maybe (Hash alg)))
-=======
-  { pushTransaction :: !(tx -> m (Maybe (Hashed alg tx)))
->>>>>>> e511cbf6
+  { pushTransaction :: !(Pet tx -> m (Maybe (Hashed alg tx)))
     -- ^ Add transaction to the mempool. It's preliminary checked and
     --   if check fails it immediately discarded. If transaction is
     --   accepted its hash is computed and returned
