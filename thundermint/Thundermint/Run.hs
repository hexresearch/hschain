{-# LANGUAGE DataKinds                  #-}
{-# LANGUAGE DeriveFunctor              #-}
{-# LANGUAGE DeriveGeneric              #-}
{-# LANGUAGE FlexibleContexts           #-}
{-# LANGUAGE GeneralizedNewtypeDeriving #-}
{-# LANGUAGE OverloadedStrings          #-}
{-# LANGUAGE RecordWildCards            #-}
{-# LANGUAGE ScopedTypeVariables        #-}
-- |
-- Helper function for running mock network of thundermint nodes
module Thundermint.Run (
    DBT(..)
  , dbtRO
  , runDBT
    -- * Validators
  , makePrivateValidators
  , makeValidatorSetFromPriv
    -- * Network connectivity
  , connectAll2All
  , connectRing
    -- * New node code
  , Abort(..)
  , Topology(..)
  , logicFromFold
  , NodeDescription(..)
  , BlockchainNet(..)
  , runNode
    -- * Standard callbacks
  , callbackAbortAtH
  , nonemptyMempoolCallback
  , mempoolFilterCallback
    -- * Running nodes
  , defCfg
  ) where

import Codec.Serialise
import Control.Monad
import Control.Monad.Fail hiding (fail)
import Control.Monad.IO.Class
import Control.Monad.Catch
import Control.Concurrent.STM         (atomically)
import Control.Concurrent.STM.TBQueue (lengthTBQueue)
import Data.Maybe      (isJust)

import Thundermint.Blockchain.Internal.Engine
import Thundermint.Blockchain.Interpretation
import Thundermint.Blockchain.Internal.Engine.Types
import Thundermint.Types
import Thundermint.Crypto
import Thundermint.Debug.Trace
import Thundermint.Logger
import Thundermint.Mock.KeyList
import Thundermint.Mock.Types
import Thundermint.P2P
import Thundermint.P2P.Network
import Thundermint.Store
import Thundermint.Store.STM
import Thundermint.Monitoring
import Thundermint.Utils

import Thundermint.Control (MonadFork)
import Thundermint.Types (CheckSignature(..))

----------------------------------------------------------------
--
----------------------------------------------------------------

logicFromFold
  :: (MonadDB m alg a, MonadMask m, MonadIO m, MonadFail m
     , BlockData a, Show (TX a), Ord (TX a), Crypto alg, Serialise st
     )
  => BlockFold st alg a
  -> m (BChState m st, AppLogic m alg a)
logicFromFold transitions@BlockFold{..} = do
  hChain   <- queryRO blockchainHeight
  bchState <- newBChState transitions
  _        <- stateAtH bchState (succ hChain)
  -- Create mempool
  let checkTx tx = do
        st <- currentState bchState
        -- FIXME: We need real height here!
        return $ isJust $ processTx CheckSignature (Height 1) tx st
  mempool <- newMempool checkTx
  --
  return ( bchState
         , AppLogic { appValidationFun    = \valset b -> do
                         let h = headerHeight $ blockHeader b
                         st <- stateAtH bchState h
                         return $ valset <$ processBlock CheckSignature b st
                     , appCommitQuery     = SimpleQuery $ \valset _ -> return valset
                     , appBlockGenerator  = \txs h _ _ _ valset -> do
                         st  <- stateAtH bchState h
                         return (transactionsToBlock h st txs, valset)
                     , appMempool         = mempool
                     }
         )


-- | Specification of node
data NodeDescription m alg a = NodeDescription
  { nodeValidationKey :: !(Maybe (PrivValidator alg))
    -- ^ Private key of validator
  , nodeLogic         :: !(AppLogic m alg a)
    -- ^ Callbacks for validation of block, transaction and generation
    --   of new block
  , nodeCallbacks     :: !(AppCallbacks m alg a)
    -- ^ Callbacks with monoidal structure
  , nodeNetwork       :: !BlockchainNet
  }

-- | Specification of network
data BlockchainNet = BlockchainNet
  { bchNetwork      :: !NetworkAPI
  , bchInitialPeers :: ![NetAddr]
  }


runNode
  :: ( MonadDB m alg a, MonadMask m, MonadFork m, MonadLogger m, MonadTrace m, MonadTMMonitoring m, MonadFail m
     , Crypto alg, Show a, BlockData a
     )
  => Configuration app
  -> NodeDescription m alg a
  -> m [m ()]
runNode cfg NodeDescription{..} = do
  let appLogic@AppLogic{..} = nodeLogic
      BlockchainNet{..}     = nodeNetwork
      appCall = mempoolFilterCallback appMempool
             <> nodeCallbacks
  appCh <- newAppChans (cfgConsensus cfg)
  return
    [ id $ descendNamespace "net"
<<<<<<< HEAD
         $ startPeerDispatcher (cfgNetwork cfg)
              bchNetwork bchLocalAddr bchInitialPeers appCh appMempool
=======
         $ startPeerDispatcher (cfgNetwork cfg) bchNetwork bchInitialPeers appCh nodeMempool
>>>>>>> 19bf37b6
    , id $ descendNamespace "consensus"
         $ runApplication (cfgConsensus cfg) nodeValidationKey appLogic appCall appCh
    , forever $ do
        MempoolInfo{..} <- mempoolStats appMempool
        usingGauge prometheusMempoolSize      mempool'size
        usingGauge prometheusMempoolDiscarded mempool'discarded
        usingGauge prometheusMempoolFiltered  mempool'filtered
        usingGauge prometheusMempoolAdded     mempool'added
        waitSec 1.0
    , forever $ do
        n <- liftIO $ atomically $ lengthTBQueue $ appChanRx appCh
        usingGauge prometheusMsgQueue n
        waitSec 1.0
    ]

----------------------------------------------------------------
-- Callbacks
----------------------------------------------------------------

-- | Callback which aborts execution when blockchain exceed given
--   height. It's done by throwing 'Abort'.
callbackAbortAtH :: MonadThrow m => Height -> AppCallbacks m alg a
callbackAbortAtH hMax = mempty
  { appCommitCallback = \b ->
      when (headerHeight (blockHeader b) > hMax) $ throwM Abort
  }

-- | Callback which removes from mempool all transactions which are
--   not longer valid.
mempoolFilterCallback :: (MonadLogger m) => Mempool m alg tx -> AppCallbacks m alg a
mempoolFilterCallback mempool = mempty
  { appCommitCallback = \_ -> descendNamespace "mempool" $ do
      do before <- mempoolStats mempool
         logger InfoS "Mempool before filtering" before
      filterMempool mempool
      do after <- mempoolStats mempool
         logger InfoS "Mempool after filtering" after
  }

-- | Callback which allow block creation only if mempool is not empty
nonemptyMempoolCallback :: (Monad m) => Mempool m alg tx -> AppCallbacks m alg a
nonemptyMempoolCallback mempool = mempty
  { appCanCreateBlock = \_ _ -> do
      n <- mempoolSize mempool
      return $! Just $! n > 0
  }<|MERGE_RESOLUTION|>--- conflicted
+++ resolved
@@ -130,12 +130,7 @@
   appCh <- newAppChans (cfgConsensus cfg)
   return
     [ id $ descendNamespace "net"
-<<<<<<< HEAD
-         $ startPeerDispatcher (cfgNetwork cfg)
-              bchNetwork bchLocalAddr bchInitialPeers appCh appMempool
-=======
-         $ startPeerDispatcher (cfgNetwork cfg) bchNetwork bchInitialPeers appCh nodeMempool
->>>>>>> 19bf37b6
+         $ startPeerDispatcher (cfgNetwork cfg) bchNetwork bchInitialPeers appCh appMempool
     , id $ descendNamespace "consensus"
          $ runApplication (cfgConsensus cfg) nodeValidationKey appLogic appCall appCh
     , forever $ do
