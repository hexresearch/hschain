--- conflicted
+++ resolved
@@ -97,7 +97,6 @@
                     ]
         _        -> ["DB corruption. Multiple blocks at H=0"]
       valCheck = case storedVals of
-<<<<<<< HEAD
         []        -> []
         [Only vs] -> case deserialiseOrFail vs of
           Right initialVals'
@@ -111,20 +110,10 @@
                     , "  " ++ show e
                     ]
         _        -> ["DB corruption. Multiple validator sets at H=1"]
-  case () of
-     -- Initial validator set must not be empty
-    _| validatorSetSize initialVals == 0
+  if -- Initial validator set must not be empty
+     | validatorSetSize initialVals == 0
        -> error "initializeBlockhainTables: Invalid genesis: empty validator set"
      -- Fresh DB without genesis block
-=======
-          [Only vs] -> case deserialiseOrFail vs of
-            Right initialVals'
-              | initialVals == initialVals' -> Nothing
-              | otherwise -> Just $ "validators are not equal: "
-            Left _ -> Just "unable to deserialise validators"
-          _ -> Just "validators are not stored in singleton"
-  if -- Fresh DB without genesis block
->>>>>>> 4f1b6212
      | [] <- storedGen
      , [] <- storedVals
        -> do basicExecute "INSERT INTO thm_blockchain VALUES (0,0,?,?)"
