--- conflicted
+++ resolved
@@ -6,18 +6,10 @@
 -- Data types for primary database. Namely storage of blocks, commits and validators
 module Thundermint.Store.Internal.BlockDB where
 
-<<<<<<< HEAD
-import Control.Applicative
-import Control.Monad.Trans.Maybe
-import Data.Int
+import Control.Monad (when)
+import qualified Data.ByteString.Lazy as LBS
 import Data.SafeCopy (SafeCopy,safeDecode,safeEncode)
 import Data.Text     (Text)
-=======
-import Codec.Serialise (Serialise,serialise,deserialiseOrFail)
-import Control.Monad (when)
-import qualified Data.ByteString.Lazy as LBS
-import Data.Text (Text)
->>>>>>> e511cbf6
 import qualified Database.SQLite.Simple           as SQL
 import           Database.SQLite.Simple             (Only(..))
 
@@ -89,24 +81,12 @@
      -- Fresh DB without genesis block
     _| [] <- storedGen
      , [] <- storedVals
-<<<<<<< HEAD
-       -> do execute "INSERT INTO blockchain VALUES (?,?,?)"
-               ( 0 :: Int64
-               , safeEncode (blockHash genesis)
+       -> do execute "INSERT INTO thm_blockchain VALUES (0,0,?,?)"
+               ( safeEncode (blockHash genesis)
                , safeEncode genesis
                )
-             execute "INSERT INTO validators VALUES (?,?)"
-               ( 1 :: Int64
-               , safeEncode initialVals
-               )
-=======
-       -> do execute "INSERT INTO thm_blockchain VALUES (0,0,?,?)"
-               ( serialise (blockHash genesis)
-               , serialise genesis
-               )
              execute "INSERT INTO thm_validators VALUES (1,?)"
-               (Only (serialise initialVals))
->>>>>>> e511cbf6
+               (Only (safeEncode initialVals))
      -- Genesis and validator set matches ones recorded
      --
      -- FIXME: equality check of validator and geneisis???
@@ -135,23 +115,12 @@
     _        -> error "Impossible"
 
 
-<<<<<<< HEAD
 -- | Retrieve block at given height. For valid blockchain database
 --   returns block for every height @0 <= h <= blockchainHeight@
 retrieveBlock
   :: (SafeCopy a, Crypto alg)
-  => Height
-  -> Query rw alg a (Maybe (Pet (Block alg a)))
-retrieveBlock (Height h) =
-  singleQ "SELECT block FROM blockchain WHERE height = ?" (Only h)
-=======
--- | Retrieve block at given height.
---
---   Must return block for every height @0 <= h <= blockchainHeight@
-retrieveBlock :: (Serialise a, Crypto alg) => Height -> Query rw alg a (Maybe (Block alg a))
 retrieveBlock h =
   singleQ "SELECT block FROM thm_blockchain WHERE height = ?" (Only h)
->>>>>>> e511cbf6
 
 
 -- | Retrieve ID of block at given height.
@@ -168,42 +137,18 @@
 --   Note that this method returns @Nothing@ for last block since
 --   its commit is not persisted in blockchain yet and there's no
 --   commit for genesis block (h=0)
-<<<<<<< HEAD
-retrieveCommit
-  :: (SafeCopy a, Crypto alg)
-  => Height
-  -> Query rw alg a (Maybe (Pet (Commit alg a)))
-retrieveCommit (Height h) = do
-  mb <- singleQ "SELECT block FROM blockchain WHERE height = ?" (Only (h+1))
-  return $ blockLastCommit . pet =<< mb
-
-
--- | Retrieve round when commit was made.
-retrieveCommitRound
-  :: (SafeCopy a, Crypto alg)
-  => Height
-  -> Query rw alg a (Maybe Round)
-retrieveCommitRound (Height h) = runMaybeT $ do
-  c <-  MaybeT (fmap pet <$> retrieveCommit (Height h))
-    <|> MaybeT (singleQ "SELECT cmt FROM commits WHERE height = ?" (Only h))
-  -- FIXME
-  let getRound (Commit _ (v:_)) = voteRound $ signedValue v
-      getRound _                = error "Impossible"
-  return $ getRound c
-=======
 retrieveCommit :: (Serialise a, Crypto alg) => Height -> Query rw alg a (Maybe (Commit alg a))
 retrieveCommit h = do
   mb <- singleQ "SELECT block FROM thm_blockchain WHERE height = ?" (Only (succ h))
-  return $ blockLastCommit =<< mb
+  return $ blockLastCommit . pet =<< mb
 
 -- | Retrieve round when commit was made.
-retrieveCommitRound :: (Serialise a, Crypto alg) => Height -> Query rw alg a (Maybe Round)
+retrieveCommitRound
 retrieveCommitRound h =
   query "SELECT round FROM thm_blockchain WHERE height = ?" (Only h) >>= \case
     []       -> return Nothing
     [Only r] -> return $! Just $ Round r
     _        -> error "Impossible"
->>>>>>> e511cbf6
 
 
 -- | Retrieve local commit justifying commit of block as known by
@@ -223,12 +168,7 @@
 -- | Retrieve set of validators for given round.
 --
 --   Must return validator set for every @0 < h <= blockchainHeight + 1@
-<<<<<<< HEAD
 retrieveValidatorSet :: (Crypto alg) => Height -> Query rw alg a (Maybe (Pet (ValidatorSet alg)))
-retrieveValidatorSet (Height h) =
-  singleQ "SELECT valset FROM validators WHERE height = ?" (Only h)
-=======
-retrieveValidatorSet :: (Crypto alg) =>  Height -> Query rw alg a (Maybe (ValidatorSet alg))
 retrieveValidatorSet h =
   singleQ "SELECT valset FROM thm_validators WHERE height = ?" (Only h)
 
@@ -243,7 +183,6 @@
       , Right r <- deserialiseOrFail (LBS.fromStrict s) = Just (Height $ fromIntegral h, r)
       | otherwise = Nothing
     parse _ = Nothing
->>>>>>> e511cbf6
 
 
 ----------------------------------------------------------------
@@ -257,23 +196,14 @@
   -> Pet (Block  alg a)
   -> Query 'RW alg a ()
 storeCommit cmt blk = do
-<<<<<<< HEAD
-  let Height h = headerHeight $ pet $ blockHeader $ pet blk
-  execute "INSERT INTO commits VALUES (?,?)" (h, safeEncode cmt)
-  execute "INSERT INTO blockchain VALUES (?,?,?)"
-    ( h
-    , safeEncode (blockHash blk)
-    , safeEncode blk
-=======
   let h = headerHeight $ blockHeader blk
       Round  r = voteRound $ signedValue $ head $ commitPrecommits cmt
   execute "INSERT INTO thm_commits VALUES (?,?)" (h, serialise cmt)
   execute "INSERT INTO thm_blockchain VALUES (?,?,?,?)"
     ( h
     , r
-    , serialise (blockHash blk)
-    , serialise blk
->>>>>>> e511cbf6
+    , safeEncode (blockHash blk)
+    , safeEncode blk
     )
 
 -- | Write state snapshot into DB.
@@ -291,27 +221,15 @@
   -> Pet (ValidatorSet alg)
   -> Query 'RW alg a ()
 storeValSet blk vals = do
-<<<<<<< HEAD
-  let Height h = headerHeight $ pet $ blockHeader $ pet blk
-  execute "INSERT INTO validators VALUES (?,?)"
-    (h+1, safeEncode vals)
+  let h = headerHeight $ pet $ blockHeader $ pet blk
+  execute "INSERT INTO thm_validators VALUES (?,?)"
+    (succ h, safeEncode vals)
 
 -- | Add message to Write Ahead Log. Height parameter is height
 --   for which we're deciding block.
 writeToWAL :: (SafeCopy a, Crypto alg) => Height -> MessageRx 'Unverified alg a -> Query 'RW alg a ()
-writeToWAL (Height h) msg =
-  execute "INSERT OR IGNORE INTO wal VALUES (NULL,?,?)" (h, safeEncode msg)
-=======
-  let h = headerHeight $ blockHeader blk
-  execute "INSERT INTO thm_validators VALUES (?,?)"
-    (succ h, serialise vals)
-
--- | Add message to Write Ahead Log. Height parameter is height
---   for which we're deciding block.
-writeToWAL :: (Serialise a, Crypto alg) => Height -> MessageRx 'Unverified alg a -> Query 'RW alg a ()
 writeToWAL h msg =
-  execute "INSERT OR IGNORE INTO thm_wal VALUES (NULL,?,?)" (h, serialise msg)
->>>>>>> e511cbf6
+  execute "INSERT OR IGNORE INTO thm_wal VALUES (NULL,?,?)" (h, safeEncode msg)
 
 -- | Remove all entries from WAL which comes from height less than
 --   parameter.
@@ -321,17 +239,10 @@
 
 -- | Get all parameters from WAL in order in which they were
 --   written
-<<<<<<< HEAD
 readWAL :: (SafeCopy a, Crypto alg) => Height -> Query rw alg a [MessageRx 'Unverified alg a]
-readWAL (Height h) = do
-  rows <- query "SELECT message FROM wal WHERE height = ? ORDER BY id" (Only h)
-  return [ case safeDecode bs of
-=======
-readWAL :: (Serialise a, Crypto alg) => Height -> Query rw alg a [MessageRx 'Unverified alg a]
 readWAL h = do
   rows <- query "SELECT message FROM thm_wal WHERE height = ? ORDER BY id" (Only h)
-  return [ case deserialiseOrFail bs of
->>>>>>> e511cbf6
+  return [ case safeDecode bs of
              Right a -> a
              Left  e -> error ("CBOR encoding error: " ++ show e)
          | Only bs <- rows
