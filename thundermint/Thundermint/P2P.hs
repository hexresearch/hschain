{-# LANGUAGE DataKinds           #-}
{-# LANGUAGE DeriveGeneric       #-}
{-# LANGUAGE FlexibleContexts    #-}
{-# LANGUAGE LambdaCase          #-}
{-# LANGUAGE NamedFieldPuns      #-}
{-# LANGUAGE NumDecimals         #-}
{-# LANGUAGE OverloadedStrings   #-}
{-# LANGUAGE RankNTypes          #-}
{-# LANGUAGE RecordWildCards     #-}
{-# LANGUAGE ScopedTypeVariables #-}
{-# LANGUAGE StandaloneDeriving  #-}
{-# LANGUAGE TemplateHaskell     #-}
{-# LANGUAGE UndecidableInstances #-}
-- |
-- Mock P2P
module Thundermint.P2P (
    startPeerDispatcher
  , LogGossip(..)
  , NetAddr(..)
  , netAddrToSockAddr
  , sockAddrToNetAddr
  , generatePeerId
  ) where

import Control.Applicative
import Control.Concurrent      ( ThreadId, myThreadId, killThread
                               , MVar, readMVar, newMVar)
import Control.Concurrent.STM
import Control.Monad
import Control.Monad.Fail hiding (fail)
import Control.Monad.Catch
import Control.Monad.IO.Class
import Control.Retry           (recoverAll, exponentialBackoff, limitRetries, RetryPolicy)
import           Data.Monoid       ((<>))
import           Data.Maybe        (mapMaybe)
import           Data.SafeCopy     (SafeCopy, kind, primitive, safeEncode, safeDecode)
import           Data.Foldable
import           Data.Function
import qualified Data.Map        as Map
import           Data.Map          (Map)
import qualified Data.Set        as Set
import           Data.Set          (Set)
import qualified Data.Aeson      as JSON
import qualified Data.Aeson.TH   as JSON
import qualified Data.Text       as T
import Katip         (showLS,sl)
import qualified Katip
import System.Random (newStdGen, randomIO, randomRIO)
import System.Random.Shuffle (shuffle')
import GHC.Generics  (Generic)


import Thundermint.Blockchain.Internal.Engine.Types
import Thundermint.Blockchain.Internal.Types
import Thundermint.Control
import Thundermint.Crypto
import Thundermint.Crypto.Containers
import Thundermint.Debug.Trace
import Thundermint.Logger
import Thundermint.Monitoring
import Thundermint.P2P.Network
import Thundermint.P2P.PeerState
import Thundermint.P2P.Types
import Thundermint.Store
import Thundermint.Types.Blockchain
import Thundermint.Types.Validators
import Thundermint.Utils


----------------------------------------------------------------
-- Data types
----------------------------------------------------------------

-- | Messages which peers exchange with each other
--
--   FIXME: We don't have good way to prevent DoS by spamming too much
--          data
data GossipMsg alg a
  = GossipPreVote   !(Signed 'Unverified alg (Vote 'PreVote   alg a))
  | GossipPreCommit !(Signed 'Unverified alg (Vote 'PreCommit alg a))
  | GossipProposal  !(Signed 'Unverified alg (Proposal alg a))
  | GossipBlock     !(Pet (Block alg a))
  | GossipAnn       !(Announcement alg)
  | GossipTx        !(Pet (TX a))
  | GossipPex       !PexMessage
  deriving (Generic)
deriving instance (Show a, Show (TX a), Crypto alg) => Show (GossipMsg alg a)
instance (SafeCopy (TX a), SafeCopy a, Crypto alg) => SafeCopy (GossipMsg alg a) where
  kind = primitive


-- | Peer exchage gossip sub-message
--
data PexMessage
  = PexMsgAskForMorePeers
  -- ^ Peer need yet connections to peers
  | PexMsgMorePeers ![NetAddr]
  -- ^ Some addresses of other connected peers
  | PexPing
  -- ^ Message to estimate connection speed between peers
  | PexPong
  -- ^ Answer for Ping
  deriving (Show, Generic)

instance SafeCopy PexMessage where
  kind = primitive


data LogGossip = LogGossip
  { gossip'TxPV  :: !Int
  , gossip'RxPV  :: !Int
  , gossip'TxPC  :: !Int
  , gossip'RxPC  :: !Int
  , gossip'TxB   :: !Int
  , gossip'RxB   :: !Int
  , gossip'TxP   :: !Int
  , gossip'RxP   :: !Int
  , gossip'TxTx  :: !Int
  , gossip'RxTx  :: !Int
  , gossip'TxPex :: !Int
  , gossip'RxPex :: !Int
  }
  deriving (Show)
JSON.deriveJSON JSON.defaultOptions
  { JSON.fieldLabelModifier = drop 7 } ''LogGossip
instance Katip.ToObject LogGossip
instance Katip.LogItem  LogGossip where
  payloadKeys _        _ = Katip.AllKeys


-- | Connection handed to process controlling communication with peer
data PeerChans m alg a = PeerChans
  { peerChanTx      :: !(TChan (Announcement alg))
    -- ^ Broadcast channel for outgoing messages
  , peerChanPex     :: !(TChan PexMessage)
    -- ^ Broadcast channel for outgoing PEX messages
  , peerChanPexNewAddresses :: !(TChan [NetAddr])
    -- ^ Channel for new addreses
  , peerChanRx      :: !(MessageRx 'Unverified alg a -> STM ())
    -- ^ STM action for sending message to main application
  , proposalStorage :: !(ProposalStorage 'RO m alg a)
    -- ^ Read only access to storage of proposals
  , consensusState  :: !(STM (Maybe (Height, TMState alg a)))
    -- ^ Read only access to current state of consensus state machine
  , p2pConfig       :: !NetworkCfg

  , cntGossipPrevote   :: !Counter
  , cntGossipPrecommit :: !Counter
  , cntGossipBlocks    :: !Counter
  , cntGossipProposals :: !Counter
  , cntGossipTx        :: !Counter
  , cntGossipPex       :: !Counter
  }

-- | Counter for counting send/receive event
data Counter = Counter !(MVar Int) !(MVar Int)

newCounter :: MonadIO m => m Counter
newCounter = Counter <$> liftIO (newMVar 0) <*>liftIO (newMVar 0)

tickSend :: (MonadMask m, MonadIO m) => Counter -> m ()
tickSend (Counter s _) = modifyMVarM_ s (return . succ)

tickRecv :: (MonadMask m, MonadIO m) => Counter -> m ()
tickRecv (Counter _ r) = modifyMVarM_ r (return . succ)

readSend :: MonadIO m => Counter -> m Int
readSend (Counter s _) = liftIO $ readMVar s

readRecv :: MonadIO m => Counter -> m Int
readRecv (Counter _ r) = liftIO $ readMVar r


----------------------------------------------------------------
-- Dispatcher
----------------------------------------------------------------

-- | Main process for networking. It manages accepting connections
--   from remote nodes, initiating connections to them, tracking state
--   of nodes and gossip.
startPeerDispatcher
  :: ( MonadMask m, MonadFork m, MonadLogger m, MonadTrace m, MonadReadDB m alg a, MonadTMMonitoring m
     , BlockData a, Crypto alg, MonadFail m)
  => NetworkCfg
  -> NetworkAPI               -- ^ API for networking
  -> NetAddr                  -- ^ Current peer address
  -> [NetAddr]                -- ^ Set of initial addresses to connect
  -> AppChans m alg a         -- ^ Channels for communication with main application
  -> Mempool m alg (TX a)
  -> m ()
startPeerDispatcher p2pConfig net peerAddr addrs AppChans{..} mempool = logOnException $ do
  let PeerInfo peerId _ _ = ourPeerInfo net
  logger InfoS ("Starting peer dispatcher: addrs = " <> showLS addrs <> ", PeerId = " <> showLS peerId) ()
  trace TeNodeStarted
  peerRegistry       <- newPeerRegistry peerId
  peerChanPex        <- liftIO newBroadcastTChanIO
  peerChanPexNewAddresses <- liftIO newTChanIO
  cntGossipPrevote   <- newCounter
  cntGossipPrecommit <- newCounter
  cntGossipProposals <- newCounter
  cntGossipBlocks    <- newCounter
  cntGossipTx        <- newCounter
  cntGossipPex       <- newCounter
  let peerCh = PeerChans { peerChanTx      = appChanTx
                         , peerChanPex     = peerChanPex
                         , peerChanRx      = writeTBQueue appChanRx
                         , proposalStorage = makeReadOnlyPS appPropStorage
                         , consensusState  = readTVar appTMState
                         , ..
                         }
  -- Accepting connection is managed by separate linked thread and
  -- this thread manages initiating connections
  flip finally (uninterruptibleMask_ $ reapPeers peerRegistry) $ runConcurrently
    [ acceptLoop p2pConfig peerAddr net peerCh mempool peerRegistry
     -- FIXME: we should manage requests for peers and connecting to
     --        new peers here
    , do waitSec 0.1
         forM_ addrs $ \a ->
             connectPeerTo p2pConfig peerAddr net a peerCh mempool peerRegistry
         forever $ waitSec 0.1
    -- Peer connection monitor
    , descendNamespace "PEX" $
      peerPexMonitor p2pConfig peerAddr net peerCh mempool peerRegistry
    -- Peer connection capacity monitor for debug purpose
    , descendNamespace "PEX" $
      peerPexCapacityDebugMonitor peerRegistry
    -- Peer new addreses capacity monitor
    , descendNamespace "PEX" $
      peerPexKnownCapacityMonitor peerAddr peerCh peerRegistry (pexMinKnownConnections p2pConfig) (pexMaxKnownConnections p2pConfig)
    -- Listen for new raw node addresses; normalize it and put into prKnownAddreses
    , descendNamespace "PEX" $
      peerPexNewAddressMonitor peerChanPexNewAddresses peerRegistry net
    -- Output gossip statistics to
    , forever $ do
        logGossip peerCh
        waitSec 1.0
    ]


-- | Generate "unique" peer id for current session.
--
generatePeerId :: (MonadIO m) => m PeerId
generatePeerId = liftIO randomIO


data ConnectMode = CmAccept !PeerId
                 | CmConnect
                 deriving Show


retryPolicy :: NetworkCfg -> RetryPolicy
retryPolicy NetworkCfg{..} = exponentialBackoff (reconnectionDelay * 1000)
                          <> limitRetries reconnectionRetries


-- Thread which accepts connections from remote nodes
acceptLoop
  :: ( MonadFork m, MonadMask m, MonadLogger m, MonadTrace m, MonadReadDB m alg a
     , BlockData a, Crypto alg, MonadFail m)
  => NetworkCfg
  -> NetAddr
  -> NetworkAPI
  -> PeerChans m alg a
  -> Mempool m alg (TX a)
  -> PeerRegistry
  -> m ()
acceptLoop cfg peerAddr NetworkAPI{..} peerCh mempool peerRegistry = do
  logger InfoS "Starting accept loop" ()
  recoverAll (retryPolicy cfg) $ const $ logOnException $
    bracket listenOn fst $ \(_,accept) -> forever $
      -- We accept connection, create new thread and put it into
      -- registry. If we already have connection from that peer we close
      -- connection immediately
      mask $ \restore -> do
        (conn, addr') <- accept
        void $ flip forkFinally (const $ close conn) $ restore $ do
          let peerInfo = connectedPeer conn
          logger InfoS ("Accept connection " <> showLS addr' <> ", peer info " <> showLS peerInfo) ("addr" `sl` show addr')
          let otherPeerId   = piPeerId   peerInfo
              otherPeerPort = piPeerPort peerInfo
              addr = normalizeNodeAddress addr' (Just $ fromIntegral otherPeerPort)
          trace $ TeNodeOtherTryConnect (show addr)
          logger DebugS "PreAccepted connection"
                (  sl "addr"     (show addr )
                <> sl "addr0"    (show addr')
                <> sl "peerId"   otherPeerId
                <> sl "peerPort" otherPeerPort
                )
          if otherPeerId == prPeerId peerRegistry then do
            logger DebugS "Self connection detected. Close connection" ()
          else do
            catch (withPeer peerRegistry addr (CmAccept otherPeerId) $ do
                  logger InfoS "Accepted connection" ("addr" `sl` show addr)
                  trace $ TeNodeOtherConnected (show addr)
                  descendNamespace (T.pack (show addr))
                    $ startPeer peerAddr addr peerCh conn peerRegistry mempool
                  ) (\e -> logger InfoS ("withPeer has thrown " <> showLS (e :: SomeException)) ())


-- Initiate connection to remote host and register peer
connectPeerTo
  :: ( MonadFork m, MonadMask m, MonadLogger m, MonadTrace m, MonadReadDB m alg a
     , BlockData a, Crypto alg, MonadFail m
     )
  => NetworkCfg
  -> NetAddr
  -> NetworkAPI
  -> NetAddr
  -> PeerChans m alg a
  -> Mempool m alg (TX a)
  -> PeerRegistry
  -> m ()
connectPeerTo cfg peerAddr NetworkAPI{..} addr peerCh mempool peerRegistry =
  -- Igrnore all exceptions to prevent apparing of error messages in stderr/stdout.
  void . flip forkFinally (const $ return ()) $
    recoverAll (retryPolicy cfg) $ const $ logOnException $ do
      logger InfoS "Connecting to" (sl "addr" (show addr))
      trace (TeNodeConnectingTo (show addr))
      -- TODO : what first? "connection" or "withPeer" ?
      bracket (connect addr) (\c -> logClose >> close c) $ \conn -> do
        withPeer peerRegistry addr CmConnect $ do
            logger InfoS "Successfully connected to" (sl "addr" (show addr))
            descendNamespace (T.pack (show addr))
              $ startPeer peerAddr addr peerCh conn peerRegistry mempool
        logClose
  where
    logClose = logger InfoS "Connection closed" (sl "addr" (show addr))


-- Set of currently running peers
data PeerRegistry = PeerRegistry
    { prTidMap        :: !(TVar (Map ThreadId NetAddr))
      -- ^ Threads that process connection to address
    , prConnected     :: !(TVar (Set NetAddr))
      -- ^ Connected addresses
    , prKnownAddreses :: !(TVar (Set NetAddr))
      -- ^ New addresses to connect
    , prPeerId        :: !PeerId
      -- ^ Unique peer id for controlling simultaneous connections
    , prIsActive      :: !(TVar Bool)
      -- ^ `False` when close all connections
    }


-- | Create new empty and active registry
newPeerRegistry :: MonadIO m => PeerId -> m PeerRegistry
newPeerRegistry pid = PeerRegistry
               <$> liftIO (newTVarIO Map.empty)
               <*> liftIO (newTVarIO Set.empty)
               <*> liftIO (newTVarIO Set.empty)
               <*> return pid
               <*> liftIO (newTVarIO True)

-- | Register peer using current thread ID. If we already have
--   registered peer with given address do nothing
--   NOTE: we need to track activity of registry to avoid possibility of
--         successful registration after call to reapPeers
withPeer :: (MonadMask m, MonadLogger m, MonadIO m, MonadTrace m)
         => PeerRegistry -> NetAddr -> ConnectMode -> m () -> m ()
withPeer PeerRegistry{..} addr connMode action = do
  tid <- liftIO myThreadId
  logger DebugS ("withPeer: addr = " <> showLS addr <> ": peerId = " <> showLS prPeerId <> ", connMode = " <> showLS connMode <> ", tid: " <> showLS tid) ()
  -- NOTE: we need uninterruptibleMask since we STM operation are
  --       blocking and they must not be interrupted
  uninterruptibleMask $ \restore -> do
    r@(ok, addrs) <- liftIO $ atomically $ registerPeer tid
    logger DebugS ("withPeer: result: " <> showLS r) ()
    when ok $
        restore (tracePRChange addrs >> action)
        `finally`
        (logUnregister >> liftIO (atomically (unregisterPeer tid)) >>= tracePRChange)
  where
    tracePRChange addrs = trace $ TePeerRegistryChanged (Set.map show addrs)
    -- Add peer to registry and return whether it was success
    registerPeer tid = readTVar prIsActive >>= \case
      False -> return (False, Set.empty)
      True  -> do
        addrs <- readTVar prConnected
        if addr `Set.member` addrs then
          case connMode of
            CmConnect -> return (False, addrs)
            CmAccept otherPeerId ->
              -- Something terrible happened: mutual connection!
              -- So we compare peerId-s: lesser let greater have connection.
              if prPeerId > otherPeerId then
                -- Wait for closing connection on other side
                -- and release addr from addrs.
                retry
              else
                -- Deny connection on this size
                -- (for releasing addr from addrs on other side).
                return (False, addrs)
        else do
          modifyTVar' prTidMap    $ Map.insert tid addr
          modifyTVar' prConnected $ Set.insert addr
          addrs' <- readTVar prConnected
          return (True, addrs')
    -- Remove peer from registry
    unregisterPeer tid = readTVar prIsActive >>= \case
      False -> return Set.empty
      True  -> do tids <- readTVar prTidMap
                  case tid `Map.lookup` tids of
                    Nothing -> return Set.empty
                    Just a  -> do modifyTVar' prTidMap    $ Map.delete tid
                                  modifyTVar' prConnected $ Set.delete a
                                  readTVar prConnected
    logUnregister = logger DebugS ("withPeer: unregister " <> showLS addr) ()


-- Kill all registered threads
reapPeers :: MonadIO m => PeerRegistry -> m ()
reapPeers PeerRegistry{..} = liftIO $ do
  tids <- atomically $ do
    writeTVar prIsActive False
    readTVar prTidMap
  mapM_ killThread $ Map.keys tids

----------------------------------------------------------------
-- Peer exchange
----------------------------------------------------------------


ifM :: (Monad m) => m Bool -> m a -> m a -> m a
ifM predicate thenAct elseAct =
    predicate >>= \case
        True  -> thenAct
        False -> elseAct


whenM :: (Monad m) => m Bool -> m () -> m ()
whenM predicate act = ifM predicate act (return ())


peerPexNewAddressMonitor
  :: ( MonadIO m, MonadMask m, MonadFail m)
  => TChan [NetAddr]
  -> PeerRegistry
  -> NetworkAPI
  -> m ()
peerPexNewAddressMonitor peerChanPexNewAddresses PeerRegistry{..} NetworkAPI{..} = forever $ do
  addrs' <- liftIO $ atomically $ readTChan peerChanPexNewAddresses
  addrs  <- filterOutOwnAddresses $ Set.fromList $ map (`normalizeNodeAddress` Nothing) addrs'
  liftIO $ atomically $ modifyTVar' prKnownAddreses (`Set.union` addrs)


peerPexKnownCapacityMonitor
<<<<<<< HEAD
  :: ( MonadIO m, MonadLogger m
     , SafeCopy a, Show a, Crypto alg)
=======
  :: ( MonadIO m, MonadLogger m)
>>>>>>> 1bb71d52
  => NetAddr
  -> PeerChans m alg a
  -> PeerRegistry
  -> Int
  -> Int
  -> m ()
peerPexKnownCapacityMonitor _peerAddr PeerChans{..} PeerRegistry{..} minKnownConnections _maxKnownConnections = do
    logger InfoS "Start PEX known capacity monitor" ()
    liftIO $ atomically $ readTVar prConnected >>= (check . not . Set.null) -- wait until some initial peers connect
    logger DebugS "Some nodes connected" ()
    forever $ do
        currentKnowns <- liftIO (readTVarIO prKnownAddreses)
        if Set.size currentKnowns < minKnownConnections then do
            logger DebugS ("Too few known (" <> showLS (Set.size currentKnowns) <> ":" <> showLS currentKnowns <> ") conns (need "<>showLS minKnownConnections<>"); ask for more known connections") ()
            -- TODO firstly ask only last peers
            liftIO $ atomically $ writeTChan peerChanPex PexMsgAskForMorePeers
            waitSec 1.0 -- TODO wait for new connections OR timeout (see https://stackoverflow.com/questions/22171895/using-tchan-with-timeout)
        else do
            logger DebugS ("Full of knowns conns (" <> showLS (Set.size currentKnowns) <> ")") ()
            waitSec 10.0


peerPexMonitor
  :: ( MonadFork m, MonadMask m, MonadLogger m, MonadTrace m, MonadReadDB m alg a
     , BlockData a, Crypto alg, MonadFail m)
  => NetworkCfg
  -> NetAddr -- ^ Current peer address for logging purpose
  -> NetworkAPI
  -> PeerChans m alg a
  -> Mempool m alg (TX a)
  -> PeerRegistry
  -> m ()
peerPexMonitor cfg peerAddr net peerCh mempool peerRegistry@PeerRegistry{..} = do
    logger InfoS "Start PEX monitor" ()
    locAddrs <- getLocalAddresses
    logger DebugS ("Local addresses: " <> showLS locAddrs) ()
    liftIO $ atomically $ readTVar prConnected >>= (check . not . Set.null) -- wait until some initial peers connect
    logger DebugS "Some nodes connected" ()
    fix $ \nextLoop ->
        whenM (liftIO $ readTVarIO prIsActive) $ do
            conns <- liftIO $ readTVarIO prConnected
            let sizeConns = Set.size conns
            if sizeConns < pexMinConnections cfg then do
                logger DebugS ("Too few (" <> showLS (Set.size conns) <> " : " <> showLS conns <> ") connections") ()
                knowns' <- liftIO $ readTVarIO prKnownAddreses
                let conns' = Set.map (flip (normalizeNodeAddress net) Nothing) conns -- TODO нужно ли тут normalize?
                    knowns = knowns' Set.\\ conns'
                if Set.null knowns then do
                    logger WarningS ("Too few (" <> showLS (Set.size conns) <> ") connections and don't know other nodes!") ()
                    waitSec 0.1
                else do
                    logger DebugS ("New peers: " <> showLS knowns) ()
                    rndGen <- liftIO newStdGen
                    let randKnowns = take (pexMaxConnections cfg - sizeConns)
                                   $ shuffle' (Set.toList knowns) (Set.size knowns) rndGen
                    logger DebugS ("New rand knowns: " <> showLS randKnowns) ()
                    forM_ randKnowns $ \addr -> connectPeerTo cfg peerAddr net addr peerCh mempool peerRegistry
                    waitSec 1.0
            else do
                logger InfoS ("Full of connections (" <> showLS (Set.size conns) <> " : " <>  showLS conns <> ")") ()
                waitSec 10.0
            nextLoop


-- | Watch number of connections and report it to monitoring system
--
peerPexCapacityDebugMonitor
  :: (MonadIO m, MonadTMMonitoring m)
  => PeerRegistry
  -> m ()
peerPexCapacityDebugMonitor PeerRegistry{..} =
  fix $ \loop -> do
    liftIO (readTVarIO prIsActive) >>= \case
      True  -> usingGauge prometheusNumPeers . Set.size =<< liftIO (readTVarIO prConnected)
      False -> usingGauge prometheusNumPeers 0
    waitSec 1.0
    loop


peerGossipPeerExchange
<<<<<<< HEAD
  :: ( MonadIO m, MonadFork m, MonadMask m, MonadLogger m
     , Show a, SafeCopy a, Crypto alg)
=======
  :: ( MonadIO m, MonadFork m, MonadMask m, MonadLogger m)
>>>>>>> 1bb71d52
  => NetAddr
  -> PeerChans m alg a
  -> PeerRegistry
  -> TChan PexMessage
  -> TBQueue (GossipMsg alg a)
  -> m ()
peerGossipPeerExchange _peerAddr PeerChans{..} PeerRegistry{prConnected,prIsActive} pexCh gossipCh = forever $
    liftIO (atomically $ readTChan pexCh) >>= \case
        PexMsgAskForMorePeers -> sendPeers
        PexMsgMorePeers addrs -> connectToAddrs addrs
        PexPing               -> ping
        PexPong               -> pong
  where
    sendPeers = do
        addrList' <- Set.toList <$> liftIO (readTVarIO prConnected)
        logger DebugS ("peerGossipPeerExchange: someone asks for other peers: we answer " <> showLS addrList') ()
        isSomethingSent <- liftIO $ atomically $
            readTVar prIsActive >>= \case
                False -> return False
                True -> do
                    addrList <- Set.toList <$> readTVar prConnected
                    if null addrList then
                        return False
                    else do
                        writeTBQueue gossipCh (GossipPex (PexMsgMorePeers addrList)) -- TODO send only for requesting node!!!
                        return True
        when isSomethingSent $ tickSend cntGossipPex
    connectToAddrs addrs = do
        logger DebugS ("peerGossipPeerExchange: some address received: " <> showLS addrs) ()
        liftIO $ atomically $ writeTChan peerChanPexNewAddresses addrs
    ping = do
        liftIO $ atomically $ writeTBQueue gossipCh (GossipPex PexPong)
        tickSend cntGossipPex
    pong = return ()


----------------------------------------------------------------
-- Peer
----------------------------------------------------------------

-- | Start interactions with peer. At this point connection is already
--   established and peer is registered.
startPeer
  :: ( MonadFork m, MonadMask m, MonadLogger m, MonadReadDB m alg a
     , BlockData a, Crypto alg, MonadFail m)
  => NetAddr
  -> NetAddr
  -> PeerChans m alg a       -- ^ Communication with main application
                             --   and peer dispatcher
  -> P2PConnection           -- ^ Functions for interaction with network
  -> PeerRegistry
  -> Mempool m alg (TX a)
  -> m ()
startPeer peerAddrFrom peerAddrTo peerCh@PeerChans{..} conn peerRegistry mempool = logOnException $ do
  logger InfoS "Starting peer" ()
  liftIO $ atomically $ writeTChan peerChanPexNewAddresses [peerAddrTo]
  peerSt   <- newPeerStateObj proposalStorage
  gossipCh <- liftIO (newTBQueueIO 10)
  pexCh    <- liftIO newTChanIO
  cursor   <- getMempoolCursor mempool
  runConcurrently
    [ descendNamespace "gspV" $ peerGossipVotes         peerSt peerCh gossipCh
    , descendNamespace "gspB" $ peerGossipBlocks        peerSt peerCh gossipCh
    , descendNamespace "gspM" $ peerGossipMempool       peerSt peerCh p2pConfig gossipCh cursor
    , descendNamespace "PEX"  $ peerGossipPeerExchange  peerAddrFrom peerCh peerRegistry pexCh gossipCh
    , descendNamespace "send" $ peerSend                peerAddrFrom peerAddrTo peerSt peerCh gossipCh conn
    , descendNamespace "recv" $ peerReceive             peerSt peerCh pexCh conn cursor
    , peerGossipAnnounce peerCh gossipCh
    ]
  logger InfoS "Stopping peer" ()


-- | Gossip votes with given peer
peerGossipVotes
<<<<<<< HEAD
  :: (MonadReadDB m alg a, MonadFork m, MonadMask m, MonadLogger m, Crypto alg, SafeCopy a)
=======
  :: (MonadReadDB m alg a, MonadMask m, MonadIO m, MonadLogger m, Crypto alg, Serialise a)
>>>>>>> 1bb71d52
  => PeerStateObj m alg a         -- ^ Current state of peer
  -> PeerChans m alg a            -- ^ Read-only access to
  -> TBQueue (GossipMsg alg a)
  -> m x
peerGossipVotes peerObj PeerChans{..} gossipCh = logOnException $ do
  logger InfoS "Starting routine for gossiping votes" ()
  forever $ do
    bchH <- queryRO blockchainHeight
    peer <- getPeerState peerObj
    case peer of
      --
      Lagging p -> do
        mcmt <- case lagPeerStep p of
          FullStep peerH _ _
            | peerH == bchH -> queryRO $ retrieveLocalCommit peerH
            | otherwise     -> queryRO $ fmap pet <$> retrieveCommit peerH
       --
        case mcmt of
         Just cmt -> do
           let cmtVotes  = Map.fromList [ (signedAddr v, unverifySignature v)
                                        | v <- commitPrecommits cmt ]
               -- FIXME: inefficient
           let toSet = Set.fromList
                     . map (fingerprint . validatorPubKey)
                     . mapMaybe (validatorByIndex (lagPeerValidators p))
                     . getValidatorIntSet
           let peerVotes = Map.fromSet (const ())
                         $ toSet (lagPeerPrecommits p)
               unknown   = Map.difference cmtVotes peerVotes
           case Map.size unknown of
             0 -> return ()
             n -> do i <- liftIO $ randomRIO (0,n-1)
                     let vote = unverifySignature $ toList unknown !! i
                     addPrecommit peerObj vote
                     liftIO $ atomically $ writeTBQueue gossipCh $ GossipPreCommit vote
                     tickSend cntGossipPrecommit
         Nothing -> return ()
      --
      Current p -> liftIO (atomically consensusState) >>= \case
        Nothing                       -> return ()
        Just (h',_) | h' /= succ bchH -> return ()
        Just (_,tm)                   -> do
          let FullStep _ r _ = peerStep p
              doGosip        = liftIO . atomically . writeTBQueue gossipCh
          -- FIXME: poor performance. Avoid going through map!
          let toSet = Set.fromList
                    . map (fingerprint . validatorPubKey)
                    . mapMaybe (validatorByIndex (peerValidators p))
                    . getValidatorIntSet

          -- Send proposals
          case () of
            _| not $ r `Set.member` peerProposals p
             , Just pr <- r `Map.lookup` smProposals tm
               -> do let prop = signedValue pr
                     addProposal peerObj (propHeight prop) (propRound prop)
                     doGosip $ GossipProposal $ unverifySignature pr
                     tickSend cntGossipProposals
             | otherwise -> return ()
          -- Send prevotes
          case () of
            _| Just localPV <- Map.lookup r $ toPlainMap $ smPrevotesSet tm
             , unknown      <- Map.difference localPV peerPV
             , not (Map.null unknown)
               -> do let n = Map.size unknown
                     i <- liftIO $ randomRIO (0,n-1)
                     let vote = unverifySignature $ toList unknown !! i
                     addPrevote peerObj vote
                     doGosip $ GossipPreVote vote
                     tickSend cntGossipPrevote
             | otherwise -> return ()
             where
               peerPV = maybe Map.empty (Map.fromSet (const ()) . toSet)
                      $ Map.lookup r $ peerPrevotes p
          -- Send precommits
          case () of
            _| Just localPC <- Map.lookup r $ toPlainMap $ smPrecommitsSet tm
             , unknown      <- Map.difference localPC peerPC
             , not (Map.null unknown)
               -> do let n = Map.size unknown
                     i <- liftIO $ randomRIO (0,n-1)
                     let vote = unverifySignature $ toList unknown !! i
                     addPrecommit peerObj vote
                     doGosip $ GossipPreCommit vote
                     tickSend cntGossipPrecommit
             | otherwise -> return ()
             where
               peerPC = maybe Map.empty (Map.fromSet (const ()) . toSet)
                      $ Map.lookup r $ peerPrecommits p
      Ahead   _ -> return ()
      Unknown   -> return ()
    waitSec (0.001 * fromIntegral (gossipDelayVotes p2pConfig))

peerGossipMempool
  :: ( MonadIO m, MonadFork m, MonadMask m, MonadLogger m
     )
  => PeerStateObj m alg a
  -> PeerChans m alg a
  -> NetworkCfg
  -> TBQueue (GossipMsg alg a)
  -> MempoolCursor m alg (TX a)
  -> m x
peerGossipMempool peerObj PeerChans{..} config gossipCh MempoolCursor{..} = logOnException $ do
  logger InfoS "Starting routine for gossiping transactions" ()
  forever $ do
    getPeerState peerObj >>= \case
      Current{} -> gossipTx
      Ahead{}   -> gossipTx
      _         -> return ()
    waitSec (0.001 * fromIntegral (gossipDelayMempool config))
  where
    gossipTx = advanceCursor >>= \case
      Just tx -> do liftIO $ atomically $ writeTBQueue gossipCh $ GossipTx tx
                    tickSend cntGossipTx
      Nothing -> return ()

-- | Gossip blocks with given peer
peerGossipBlocks
<<<<<<< HEAD
  :: (MonadReadDB m alg a, MonadFork m, MonadMask m, MonadLogger m, SafeCopy a, Crypto alg, MonadFail m)
=======
  :: (MonadReadDB m alg a, MonadIO m, MonadMask m, MonadLogger m, Serialise a, Crypto alg, MonadFail m)
>>>>>>> 1bb71d52
  => PeerStateObj m alg a       -- ^ Current state of peer
  -> PeerChans m alg a          -- ^ Read-only access to
  -> TBQueue (GossipMsg alg a)  -- ^ Network API
  -> m x
peerGossipBlocks peerObj PeerChans{..} gossipCh = logOnException $ do
  logger InfoS "Starting routine for gossiping votes" ()
  forever $ do
    getPeerState peerObj >>= \case
      --
      Lagging p
        | lagPeerHasProposal p
        , not (lagPeerHasBlock p)
          -> do let FullStep h _ _ = lagPeerStep p
                Just b <- queryRO $ retrieveBlock h -- FIXME: Partiality
                liftIO $ atomically $ writeTBQueue gossipCh $ GossipBlock b
                tickSend cntGossipBlocks
        | otherwise -> return ()
      --
      Current p -> do
        let FullStep h r _ = peerStep p
        mbid <- retrievePropByR proposalStorage h r
        case () of
           -- Peer has proposal but not block
          _| Just (b,bid) <- mbid
           , r `Set.member` peerProposals p
           , not $ bid `Set.member` peerBlocks p
             -> do logger DebugS ("Gossip: " <> showLS bid) ()
                   liftIO $ atomically $ writeTBQueue gossipCh $ GossipBlock b
                   tickSend cntGossipBlocks
           --
           | otherwise -> return ()
      -- Nothing to do
      Ahead _ -> return ()
      Unknown -> return ()
    waitSec (0.001 * fromIntegral (gossipDelayBlocks p2pConfig))

-- | Routine for receiving messages from peer
peerReceive
  :: ( MonadReadDB m alg a, MonadIO m, MonadMask m, MonadLogger m, MonadFail m
     , Crypto alg, BlockData a)
  => PeerStateObj m alg a
  -> PeerChans m alg a
  -> TChan PexMessage
  -> P2PConnection
  -> MempoolCursor m alg (TX a)
  -> m ()
peerReceive peerSt PeerChans{..} peerExchangeCh P2PConnection{..} MempoolCursor{..} = logOnException $ do
  logger InfoS "Starting routing for receiving messages" ()
  fix $ \loop -> recv >>= \case
    Nothing  -> logger InfoS "Peer stopping since socket is closed" ()
    Just bs  -> case safeDecode bs of
      Left  e   -> logger ErrorS ("Deserialization error: " <> showLS e) ()
      Right msg -> do
        case msg of
          -- Forward to application and record that peer has
          -- given vote/proposal/block
          GossipPreVote   v -> do liftIO $ atomically $ peerChanRx $ RxPreVote v
                                  tickRecv cntGossipPrevote
                                  addPrevote peerSt v
          GossipPreCommit v -> do liftIO $ atomically $ peerChanRx $ RxPreCommit v
                                  tickRecv cntGossipPrecommit
                                  addPrecommit peerSt v
          GossipProposal  p -> do liftIO $ atomically $ peerChanRx $ RxProposal p
                                  tickRecv cntGossipProposals
                                  addProposal peerSt (propHeight (signedValue p))
                                                     (propRound  (signedValue p))
          GossipBlock     b -> do liftIO $ atomically $ peerChanRx $ RxBlock b
                                  tickRecv cntGossipBlocks
                                  addBlock peerSt b
          GossipTx tx       -> do void $ pushTransaction tx
                                  tickRecv cntGossipTx
          GossipPex pexmsg  -> do liftIO $ atomically $ writeTChan peerExchangeCh pexmsg
                                  tickRecv cntGossipPex
          --
          GossipAnn ann -> case ann of
            AnnStep         s     -> advancePeer   peerSt s
            AnnHasProposal  h r   -> addProposal   peerSt h r
            AnnHasPreVote   h r i -> addPrevoteI   peerSt h r i
            AnnHasPreCommit h r i -> addPrecommitI peerSt h r i
            AnnHasBlock     h r   -> addBlockHR    peerSt h r
        loop

-- Infrequently announce our current state. This is needed if node was
-- terminated when it got all necessary votes but don't have block
-- yet. On start it will quickly replay WAL, enter StepAwaitCommit and
-- will never change state and announce it.
peerGossipAnnounce
  :: (MonadIO m, MonadLogger m, MonadCatch m)
  => PeerChans m alg a
  -> TBQueue (GossipMsg alg a)
  -> m ()
peerGossipAnnounce PeerChans{..} gossipCh = logOnException $
  forever $ do
    liftIO $ atomically $ do
      st <- consensusState
      forM_ st $ \(h,TMState{smRound,smStep}) -> do
        writeTBQueue gossipCh $ GossipAnn $ AnnStep $ FullStep h smRound smStep
        case smStep of
          StepAwaitCommit r -> writeTBQueue gossipCh $ GossipAnn $ AnnHasProposal h r
          _                 -> return ()
    waitSec 10

---- | Dump GossipMsg without (Show) constraints
----
--showlessShowGossipMsg :: (Show addr) => GossipMsg addr alg a -> Katip.LogStr
--showlessShowGossipMsg (GossipPreVote _)   = "GossipPreVote ..."
--showlessShowGossipMsg (GossipPreCommit _) = "GossipPreCommit ..."
--showlessShowGossipMsg (GossipProposal _)  = "GossipProposal ..."
--showlessShowGossipMsg (GossipBlock _)     = "GossipBlock ..."
--showlessShowGossipMsg (GossipAnn _)       = "GossipAnn ..."
--showlessShowGossipMsg (GossipTx _)        = "GossipTx ..."
--showlessShowGossipMsg (GossipPex p)       = "GossipPex { " <> showLS p <> " }"


-- | Routine for actually sending data to peers
peerSend
  :: ( MonadReadDB m alg a, MonadMask m, MonadIO m,  MonadLogger m, MonadFail m
     , Crypto alg, BlockData a)
  => NetAddr
  -> NetAddr
  -> PeerStateObj m alg a
  -> PeerChans m alg a
  -> TBQueue (GossipMsg alg a)
  -> P2PConnection
  -> m x
peerSend _peerAddrFrom peerAddrTo peerSt PeerChans{..} gossipCh P2PConnection{..} = logOnException $ do
  logger InfoS ("Starting routing for sending data to " <> showLS peerAddrTo) ()
  ownPeerChanTx  <- liftIO $ atomically $ dupTChan peerChanTx
  ownPeerChanPex <- liftIO $ atomically $ dupTChan peerChanPex
  forever $ do
    msg <- liftIO $ atomically $  fmap GossipAnn (readTChan ownPeerChanTx)
                              <|> readTBQueue gossipCh
                              <|> fmap GossipPex (readTChan ownPeerChanPex)
    -- logger InfoS ("Send to (" <> showLS peerAddrTo <> "): " <> showlessShowGossipMsg msg) ()
    send $ safeEncode msg
    -- Update state of peer when we advance to next height
    case msg of
      GossipBlock b                        -> addBlock peerSt b
      GossipAnn (AnnStep (FullStep h _ _)) -> advanceOurHeight peerSt h
      _                                    -> return ()


logGossip
  :: ( MonadIO m, MonadFork m, MonadLogger m, MonadTMMonitoring m )
  => PeerChans m alg a
  -> m ()
logGossip PeerChans{..} = do
  gossip'TxPV  <- readSend cntGossipPrevote
  gossip'RxPV  <- readRecv cntGossipPrevote
  gossip'TxPC  <- readSend cntGossipPrecommit
  gossip'RxPC  <- readRecv cntGossipPrecommit
  gossip'TxB   <- readSend cntGossipBlocks
  gossip'RxB   <- readRecv cntGossipBlocks
  gossip'TxP   <- readSend cntGossipProposals
  gossip'RxP   <- readRecv cntGossipProposals
  gossip'TxTx  <- readSend cntGossipTx
  gossip'RxTx  <- readRecv cntGossipTx
  gossip'TxPex <- readSend cntGossipPex
  gossip'RxPex <- readRecv cntGossipPex
  --
  usingVector prometheusGossip ("TX","prevote")   gossip'TxPV
  usingVector prometheusGossip ("RX","prevote")   gossip'RxPV
  usingVector prometheusGossip ("TX","precommit") gossip'TxPC
  usingVector prometheusGossip ("RX","precommit") gossip'RxPC
  usingVector prometheusGossip ("TX","proposal")  gossip'TxP
  usingVector prometheusGossip ("RX","proposal")  gossip'RxP
  usingVector prometheusGossip ("TX","block")     gossip'TxB
  usingVector prometheusGossip ("RX","block")     gossip'RxB
  --
  logger InfoS "Gossip stats" LogGossip{..}<|MERGE_RESOLUTION|>--- conflicted
+++ resolved
@@ -444,12 +444,7 @@
 
 
 peerPexKnownCapacityMonitor
-<<<<<<< HEAD
-  :: ( MonadIO m, MonadLogger m
-     , SafeCopy a, Show a, Crypto alg)
-=======
   :: ( MonadIO m, MonadLogger m)
->>>>>>> 1bb71d52
   => NetAddr
   -> PeerChans m alg a
   -> PeerRegistry
@@ -530,12 +525,7 @@
 
 
 peerGossipPeerExchange
-<<<<<<< HEAD
-  :: ( MonadIO m, MonadFork m, MonadMask m, MonadLogger m
-     , Show a, SafeCopy a, Crypto alg)
-=======
   :: ( MonadIO m, MonadFork m, MonadMask m, MonadLogger m)
->>>>>>> 1bb71d52
   => NetAddr
   -> PeerChans m alg a
   -> PeerRegistry
@@ -610,11 +600,7 @@
 
 -- | Gossip votes with given peer
 peerGossipVotes
-<<<<<<< HEAD
-  :: (MonadReadDB m alg a, MonadFork m, MonadMask m, MonadLogger m, Crypto alg, SafeCopy a)
-=======
-  :: (MonadReadDB m alg a, MonadMask m, MonadIO m, MonadLogger m, Crypto alg, Serialise a)
->>>>>>> 1bb71d52
+  :: (MonadReadDB m alg a, MonadMask m, MonadIO m, MonadLogger m, Crypto alg, SafeCopy a)
   => PeerStateObj m alg a         -- ^ Current state of peer
   -> PeerChans m alg a            -- ^ Read-only access to
   -> TBQueue (GossipMsg alg a)
@@ -733,11 +719,7 @@
 
 -- | Gossip blocks with given peer
 peerGossipBlocks
-<<<<<<< HEAD
-  :: (MonadReadDB m alg a, MonadFork m, MonadMask m, MonadLogger m, SafeCopy a, Crypto alg, MonadFail m)
-=======
-  :: (MonadReadDB m alg a, MonadIO m, MonadMask m, MonadLogger m, Serialise a, Crypto alg, MonadFail m)
->>>>>>> 1bb71d52
+  :: (MonadReadDB m alg a, MonadIO m, MonadMask m, MonadLogger m, SafeCopy a, Crypto alg, MonadFail m)
   => PeerStateObj m alg a       -- ^ Current state of peer
   -> PeerChans m alg a          -- ^ Read-only access to
   -> TBQueue (GossipMsg alg a)  -- ^ Network API
