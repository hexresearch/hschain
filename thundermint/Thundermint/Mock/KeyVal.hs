{-# LANGUAGE DataKinds         #-}
{-# LANGUAGE LambdaCase        #-}
{-# LANGUAGE OverloadedStrings #-}
{-# LANGUAGE RecordWildCards   #-}
{-# LANGUAGE TupleSections     #-}
{-# LANGUAGE ViewPatterns      #-}
-- |
module Thundermint.Mock.KeyVal (
    genesisBlock
  , transitions
  , executeSpec
  ) where

import Control.Monad
import Control.Monad.Catch
import Data.Int
import Data.List
import Data.Typeable   (Proxy(..))

import Data.Map        (Map)
import System.FilePath ((</>))

import qualified Data.Map as Map

import Thundermint.P2P.Network (createMockNode)
import Thundermint.P2P.Network (newMockNet)

import Thundermint.Blockchain.Internal.Engine
import Thundermint.Blockchain.Internal.Engine.Types
import Thundermint.Blockchain.Interpretation
import Thundermint.Types.Blockchain
import Thundermint.Control
import Thundermint.Crypto
import Thundermint.Crypto.Ed25519
import Thundermint.Logger
import Thundermint.Mock.KeyList
import Thundermint.Mock.Types
import Thundermint.P2P
import Thundermint.Run
import Thundermint.Store
import Thundermint.Store.Internal.Query (Connection,connectionRO)
import Thundermint.Types.Validators (ValidatorSet)


----------------------------------------------------------------
--
----------------------------------------------------------------

genesisBlock :: Pet (ValidatorSet Ed25519_SHA512 )
             -> Pet (Block Ed25519_SHA512 [Pet (String,NetAddr)])
genesisBlock valSet
  = makeGenesis "KV" (Time 0) [] valSet

transitions :: BlockFold (Map String NetAddr) alg [Pet (String,NetAddr)]
transitions = BlockFold
<<<<<<< HEAD
  { processTx           = const process
  , processBlock        = \b s0 -> foldM (flip process) s0 (pet (blockData b))
=======
  { processTx           = const $ const process
  , processBlock        = \_ b s0 -> foldM (flip process) s0 (blockData b)
>>>>>>> e511cbf6
  , transactionsToBlock = \_ ->
      let selectTx _ []     = []
          selectTx c (t:tx) = case process t c of
                                Nothing -> selectTx c  tx
                                Just c' -> t : selectTx c' tx
      in selectTx
  , initialState        = Map.empty
  }
  where
    process (pet -> (k,v)) m
      | k `Map.member` m = Nothing
      | otherwise        = Just $ Map.insert k v m



-------------------------------------------------------------------------------
--
-------------------------------------------------------------------------------

interpretSpec
  :: Maybe Int64                -- ^ Maximum height
  -> FilePath
  -> NetSpec NodeSpec
  -> IO [(Connection 'RO Ed25519_SHA512 [Pet (String,NetAddr)], IO ())]
interpretSpec maxH prefix NetSpec{..} = do
  net <- newMockNet
  forM (Map.toList netAddresses) $ \(addr, NodeSpec{..}) -> do
    -- Prepare logging
    let loggers = [ makeScribe s { scribe'path = fmap (prefix </>) (scribe'path s) }
                  | s <- nspecLogFile
                  ]
    -- Create storage
    conn <- openConnection (maybe ":memory:" (prefix </>) nspecDbName)
    initDatabase conn Proxy (genesisBlock validatorSet) validatorSet
    runDBT conn $ do
      hChain <- queryRO blockchainHeight
      return ( connectionRO conn
             , runDBT conn $ withLogEnv "TM" "DEV" loggers $ \logenv -> runLoggerT logenv $ do
                 -- Blockchain state
                 bchState <- newBChState transitions
                 _        <- stateAtH bchState (succ hChain)
                 let appState = AppState
                       { appValidationFun  = \b -> do
                           let h = headerHeight $ pet $ blockHeader b
                           st <- stateAtH bchState h
                           return $ [] <$ processBlock transitions CheckSignature b st
                       --
                       , appBlockGenerator = \h _ _ _ -> case nspecByzantine of
                           Just "InvalidBlock" -> do
                             return ( [petrify ("XXX", NetAddrV6 (1,2,3,4) 4433)], [])
                           _ -> do
                             st <- stateAtH bchState h
                             let Just k = find (`Map.notMember` st) ["K_" ++ show (n :: Int) | n <- [1 ..]]
                             return ( [petrify (k, addr)]
                                    , []
                                    )
                       --
                       , appCommitCallback = \case
                           b | Just hM <- maxH
                             , headerHeight (pet (blockHeader b)) > Height hM -> throwM Abort
                             | otherwise                                      -> return ()
                       , appCommitQuery    = SimpleQuery $ \_ -> return []
                       , appValidator      = nspecPrivKey
                       }
                 let cfg = defCfg :: Configuration Example
                 appCh <- newAppChans (cfgConsensus cfg)
                 runConcurrently
                   [ setNamespace "net"
                     $ startPeerDispatcher
                         (cfgNetwork cfg)
                         (createMockNode net addr)
                         addr
                         (connections netAddresses addr)
                         appCh
                         nullMempoolAny
                   , setNamespace "consensus"
                     $ runApplication (cfgConsensus cfg) (\_ _ -> return True) appState appCh
                   ]
             )
  where
    netAddresses = Map.fromList $ [ NetAddrV4 ha 2233 | ha <- [0 ..]] `zip` netNodeList
    connections  = case netTopology of
      Ring    -> connectRing
      All2All -> connectAll2All
    validatorSet = petrify
                 $ makeValidatorSetFromPriv [ pk | Just pk <- nspecPrivKey <$> netNodeList ]


executeSpec
  :: Maybe Int64                -- ^ Maximum height
  -> FilePath
  -> NetSpec NodeSpec
  -> IO [Connection 'RO Ed25519_SHA512 [Pet (String,NetAddr)]]
executeSpec maxH prefix spec = do
  actions <- interpretSpec maxH prefix spec
  runConcurrently (snd <$> actions) `catch` (\Abort -> return ())
  return $ fst <$> actions<|MERGE_RESOLUTION|>--- conflicted
+++ resolved
@@ -53,13 +53,8 @@
 
 transitions :: BlockFold (Map String NetAddr) alg [Pet (String,NetAddr)]
 transitions = BlockFold
-<<<<<<< HEAD
-  { processTx           = const process
-  , processBlock        = \b s0 -> foldM (flip process) s0 (pet (blockData b))
-=======
   { processTx           = const $ const process
-  , processBlock        = \_ b s0 -> foldM (flip process) s0 (blockData b)
->>>>>>> e511cbf6
+  , processBlock        = \_ b s0 -> foldM (flip process) s0 (pet $ blockData b)
   , transactionsToBlock = \_ ->
       let selectTx _ []     = []
           selectTx c (t:tx) = case process t c of
