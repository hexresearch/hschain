{-# LANGUAGE TypeOperators #-}
{-# LANGUAGE DataKinds                  #-}
{-# LANGUAGE DeriveGeneric              #-}
{-# LANGUAGE FlexibleContexts           #-}
{-# LANGUAGE GeneralizedNewtypeDeriving #-}
{-# LANGUAGE LambdaCase                 #-}
{-# LANGUAGE OverloadedStrings          #-}
{-# LANGUAGE RecordWildCards            #-}
{-# LANGUAGE TupleSections              #-}
{-# LANGUAGE TypeFamilies               #-}
{-# LANGUAGE ViewPatterns               #-}
-- |
-- Simple coin for experimenting with blockchain
module Thundermint.Mock.Coin (
    Alg
  , TxSend(..)
  , TxV1(..)
  , TxV2(..)
  , Tx
    -- * Pure state
  , CoinState(..)
  , transitions
    -- * DB based state
  , CoinStateDB(..)
  , transitionsDB
  , unspentOutputsLens
  , coinDict
    -- * Transaction generator
  , GeneratorSpec(..)
  , defaultGenerator
  , restrictGenerator
  , genesisFromGenerator
    -- ** Generator
  , generateTransaction
  , transactionGenerator
    -- ** interpretation
  , interpretSpec
  , executeNodeSpec

  , intToNetAddr
  ) where

import Prelude hiding (fail)
import Control.Applicative
import Control.Monad
import Control.Monad.Fail
import Control.Monad.Catch
import Control.Monad.IO.Class
import Control.Concurrent   (threadDelay)
import Control.DeepSeq
import qualified Data.Aeson as JSON
import Data.Foldable
import Data.SafeCopy
import Data.Typeable        (Proxy(..))
import Data.Functor.Compose
import Data.Int
import Data.Map             (Map)
import qualified Data.Map.Strict  as Map
import Lens.Micro
import System.Random   (randomRIO, randomIO)
import GHC.Generics    (Generic)

import Thundermint.P2P
import Thundermint.Types.Blockchain
import Thundermint.Blockchain.Interpretation
import Thundermint.Blockchain.Internal.Engine.Types
import Thundermint.Control
import Thundermint.Crypto
import Thundermint.Crypto.Ed25519
import Thundermint.Crypto.SHA
import Thundermint.Debug.Trace
import Thundermint.Logger
import Thundermint.Run
import Thundermint.Store.SQL
import Thundermint.Store
import Thundermint.Store.Internal.Types
import Thundermint.Store.Internal.Query (connectionRO)
import Thundermint.Mock.KeyList (privateKeyList)
import Thundermint.Mock.Types
import Thundermint.Monitoring
import Thundermint.Types.Validators (ValidatorSet)
import qualified Thundermint.P2P.Network as P2P


type Alg = (Ed25519 :& SHA512)

-- | Single transaction for transfer of coins
data TxSend = TxSend
  { txInputs  :: [(Hash Alg, Int)]
  , txOutputs :: [(PublicKey Alg, Integer)]
  }
  deriving (Show, Eq, Ord, Generic)
instance SafeCopy  TxSend
instance NFData    TxSend
instance JSON.ToJSON   TxSend
instance JSON.FromJSON TxSend

data TxV1
  = SendV1 !(PublicKey Alg) !(Signature Alg) !(Pet TxSend)
  deriving (Show, Eq, Ord, Generic)
instance SafeCopy      TxV1
instance NFData        TxV1
instance JSON.ToJSON   TxV1
instance JSON.FromJSON TxV1

data TxV2
  = Deposit !(PublicKey Alg) !Integer
    -- ^ Deposit tokens to given key. Could only appear in genesis
    --   block
  | Send !(PublicKey Alg) !(Signature Alg) !(Pet TxSend)
    -- ^ Send coins to other addresses. Transaction must obey
    --   following invariants:
    --
    --   0. Signature must be valid
    --   1. All inputs must be owned by transaction issuer
    --   3. Inputs and outputs must be nonempty
    --   2. Sum of inputs must be equal to sum of outputs
  deriving (Show, Eq, Ord, Generic)

instance Migrate TxV2 where
  type MigrateFrom TxV2 = TxV1
  migrate (SendV1 k s t) = Send k s t
instance SafeCopy      TxV2 where
  version = Version 1
  kind    = Extends (Proxy :: Proxy TxV1)
instance NFData        TxV2
instance JSON.ToJSON   TxV2
instance JSON.FromJSON TxV2

type Tx = TxV2


-- | State of coins in program-digestible format
--
--   Really we'll need to keep in DB to persist it.
newtype CoinState = CoinState
  { unspentOutputs :: Map (Hash Alg, Int) (PublicKey Alg, Integer)
    -- ^ Map of unspent outputs of transaction. It maps pair of
    --   transaction hash and output index to amount of coins stored
    --   there.
  }
  deriving (Show, NFData, Generic)

processDeposit :: Pet Tx -> CoinState -> Maybe CoinState
processDeposit tx CoinState{..} = case pet tx of
  Send{}           -> Nothing
  Deposit pk nCoin -> return CoinState
    { unspentOutputs = Map.insert (hash tx,0) (pk,nCoin) unspentOutputs
    }


processTransaction :: Pet Tx -> CoinState -> Maybe CoinState
processTransaction tx CoinState{..} = case pet tx of
  Deposit{} -> Nothing
  Send pubK sig txSend@(pet -> TxSend{..}) -> do
    -- Signature must be valid
    guard $ verifyPetrifiedSignature pubK txSend sig
    -- Inputs and outputs are not null
    guard $ not $ null txInputs
    guard $ not $ null txOutputs
    -- Outputs are all positive
    forM_ txOutputs $ \(_,n) -> guard (n > 0)
    -- Inputs are owned Spend and generated amount match and
    -- transaction issuer have rights to funds
    inputs <- forM txInputs $ \i -> do
      (pk,n) <- Map.lookup i unspentOutputs
      guard $ pk == pubK
      return n
    guard (sum inputs == sum (map snd txOutputs))
    -- Update application state
    let txHash = hash tx
    return CoinState
      { unspentOutputs =
          let spend txMap = foldl' (flip  Map.delete) txMap txInputs
              add   txMap = foldl'
                              (\m (i,out) -> Map.insert (txHash,i) out m)
                              txMap ([0..] `zip` txOutputs)
          in add $ spend unspentOutputs
      }

transitions :: BlockFold CoinState alg [Pet Tx]
transitions = BlockFold
  { processTx           = const process
  , processBlock        = \_ b s0 -> let h = headerHeight $ pet $ blockHeader b
                                   in foldM (flip (process h)) s0 (pet (blockData b))
  , transactionsToBlock = \_ ->
      let selectTx _ []     = []
          selectTx c (t:tx) = case processTransaction t c of
                                Nothing -> selectTx c  tx
                                Just c' -> t : selectTx c' tx
      in selectTx
  , initialState        = CoinState Map.empty
  }
  where
    process (Height 0) t s = processDeposit t s <|> processTransaction t s
    process _          t s = processTransaction t s


----------------------------------------------------------------
-- DB based API
----------------------------------------------------------------

newtype CoinStateDB f = CoinStateDB
  { unspentOutputsDB :: f (PMap (Hash Alg, Int) (PublicKey Alg, Integer))
  }

instance FunctorF CoinStateDB where
  fmapF f (CoinStateDB u) = CoinStateDB (f u)

instance FloatOut CoinStateDB where
  floatOut (CoinStateDB (Compose u)) = fmap CoinStateDB u
  traverseEff f (CoinStateDB u) = f u

transitionsDB :: PersistentState CoinStateDB Alg [Pet Tx]
transitionsDB = PersistentState
  { processTxDB           = \_ -> processTransactionDB
  , processBlockDB        = \b -> forM_ (pet (blockData b)) $ processDB (headerHeight (pet (blockHeader b)))
  , transactionsToBlockDB = \h ->
      let selectTx []     = return []
          selectTx (t:tx) = optional (processDB h t) >>= \case
            Nothing -> selectTx tx
            Just () -> (t :) <$> selectTx tx
      in selectTx
  -- DB schema
  , persistedData = coinDict
  }

coinDict :: CoinStateDB Persistent
coinDict = CoinStateDB
  { unspentOutputsDB = wrap $ PMap { pmapTableName = "utxo"
                                   , pmapEncodingK = encodingCBOR
                                   , pmapEncodingV = encodingCBOR
                                   }
  }

processDB
  :: (ExecutorRW q, MonadFail (q CoinStateDB))
  => Height
  -> Pet Tx
  -> q CoinStateDB ()
processDB (Height 0) tx@(pet -> Deposit pk nCoin) = processDepositDB (hash tx) pk nCoin
processDB _          tx                           = processTransactionDB tx

processDepositDB :: (ExecutorRW q)
                 => Hash Alg -> PublicKey Alg -> Integer -> q CoinStateDB ()
processDepositDB txHash pk nCoin = do
  storeKey unspentOutputsLens (txHash, 0) (pk, nCoin)



processTransactionDB
  :: (MonadFail (q CoinStateDB), ExecutorRW q)
  => Pet Tx
  -> q CoinStateDB ()
processTransactionDB transaction = case pet transaction of
  Deposit{} -> Control.Monad.Fail.fail ""
  Send pubK sig txSend@(pet -> TxSend{..}) -> do
    -- Signature must be valid
    check $ verifyPetrifiedSignature pubK txSend sig
    -- Inputs and outputs are not null
    check $ not $ null txInputs
    check $ not $ null txOutputs
    -- Outputs are all positive
    forM_ txOutputs $ \(_,n) -> check (n > 0)
    -- Inputs are owned Spend and generated amount match and transaction
    -- issuer have rights to funds
    inputs <- forM txInputs $ \i -> do
      Just (pk,n) <- lookupKey unspentOutputsLens i
      check $ pk == pubK
      return n
    check (sum inputs == sum (map snd txOutputs))
    -- Update application state
    let txHash = hash transaction
    forM_ txInputs  $ dropKey  unspentOutputsLens
    forM_ ([0..] `zip` txOutputs) $ \(i,out) ->
      storeKey unspentOutputsLens (txHash,i) out
    where
      check True  = return ()
      check False = Control.Monad.Fail.fail ""

unspentOutputsLens :: Lens' (CoinStateDB f) (f (PMap (Hash Alg, Int) (PublicKey Alg, Integer)))
unspentOutputsLens = lens unspentOutputsDB (const CoinStateDB)


----------------------------------------------------------------
-- Transaction generator
----------------------------------------------------------------

-- | Specification for transaction generator
data GeneratorSpec = GeneratorSpec
  { genInitialKeys    :: [PublicKey Alg] -- ^ Public keys of all wallets
  , genPrivateKeys    :: [PrivKey   Alg]
  , genInitialDeposit :: Integer
  , genDelay          :: Int
  }
  deriving (Show)

-- | Default generator which uses 'privateKeyList' as source of
--   keys. Useful since it allows to specify generator concisely.
defaultGenerator :: Int -> Integer -> Int ->  GeneratorSpec
defaultGenerator n dep delay = GeneratorSpec
  { genInitialKeys    = map publicKey pk
  , genPrivateKeys    = pk
  , genInitialDeposit = dep
  , genDelay          = delay
  }
  where pk = take n privateKeyList

intToNetAddr :: Int -> NetAddr
intToNetAddr i = NetAddrV4 (fromIntegral i) 1122

netAddrToInt :: NetAddr -> Int
netAddrToInt (NetAddrV4 x 1122) = fromIntegral x
netAddrToInt na = error $ "invalid netaddr "++show na++" for conversion to int in Mock part of Thundermint"

-- | @restrictGenerator i n@ restrict generator to only generate
--   transaction for ith nth of all private keys
restrictGenerator :: Int -> Int -> GeneratorSpec -> GeneratorSpec
restrictGenerator n tot _
  | n < 0 || tot < 0 || n >= tot = error "restrictGenerator: invalid parameters"
restrictGenerator n tot GeneratorSpec{..} = GeneratorSpec
  { genPrivateKeys = take (off2-off1) $ drop off1 genPrivateKeys
  , ..
  }
  where
    len  = length genPrivateKeys
    off1 = (n     * len) `div` tot
    off2 = ((n+1) * len) `div` tot

genesisFromGenerator :: Pet (ValidatorSet Alg) -> GeneratorSpec -> Pet (Block Alg [Pet Tx])
genesisFromGenerator validatorSet GeneratorSpec{..} =
  makeGenesis "MONIES" (Time 0) dat validatorSet
  where
    dat = [ petrify $ Deposit pk genInitialDeposit | pk <- genInitialKeys ]

-- | Generate transaction. This implementation is really inefficient
--   since it will materialize all unspent outputs into memory and
--   shouldn't be used when number of wallets and coins is high
generateTransaction :: GeneratorSpec -> IO (EphemeralQ Alg [Pet Tx] CoinStateDB (Pet Tx))
generateTransaction GeneratorSpec{..} = do
  -- Pick private key
  privK <- do i <- randomRIO (0, length genPrivateKeys - 1)
              return (genPrivateKeys !! i)
  let pubK = publicKey privK
  -- Pick public key to send data to
  target <- do i <- randomRIO (0, nPK - 1)
               return (genInitialKeys !! i)
  amount <- randomRIO (0,20)
  useV1  <- randomIO
  -- Create transaction
  return $ do
    utxo <- materializePMap unspentOutputsLens
    let inputs = findInputs amount [ (inp, n)
                                   | (inp, (pk,n)) <- Map.toList utxo
                                   , pk == pubK
                                   ]
        tx     = petrify TxSend
                   { txInputs  = map fst inputs
                   , txOutputs = [ (target, amount)
                                 , (pubK  , sum (map snd inputs) - amount)
                                 ]
                   }
    return $! case useV1 of
      True  -> let txV1     = petrify $ SendV1 pubK (signPetrified privK tx) tx
                   Right v2 = safeDecode $ safeEncode txV1
               in v2
      False -> petrify $ Send pubK (signPetrified privK tx) tx
  where
    nPK  = length genInitialKeys


-- | Generate transaction indefinitely
transactionGenerator
  :: (MonadIO m, MonadDB m Alg [Pet Tx], MonadFail m)
  => GeneratorSpec -> (Pet Tx -> m ()) -> m ()
transactionGenerator gen push = forever $ do
  txGen   <- liftIO $ generateTransaction gen
  Just tx <- queryRO
           $ runEphemeralQ coinDict
           $ txGen
  push tx
  liftIO $ threadDelay (genDelay gen * 1000)


findInputs :: (Num i, Ord i) => i -> [(a,i)] -> [(a,i)]
findInputs tgt = go 0
  where go _ [] = []
        go acc ((tx,i):rest)
          | acc' >= tgt = [(tx,i)]
          | otherwise   = (tx,i) : go acc' rest
          where
            acc' = acc + i



----------------------------------------------------------------
-- Interpretation of coin
----------------------------------------------------------------

-- | Interpret specification for node
interpretSpec
  :: ( MonadIO m, MonadLogger m, MonadFork m, MonadTrace m, MonadMask m, MonadTMMonitoring m, MonadFail m)
<<<<<<< HEAD
  => Maybe Int64                       -- ^ Maximum height
  -> GeneratorSpec                     -- ^ Spec for generator of transactions
  -> Pet (ValidatorSet Ed25519_SHA512) -- ^ Set of validators
=======
  => Maybe Int64                      -- ^ Maximum height
  -> GeneratorSpec                    -- ^ Spec for generator of transactions
  -> ValidatorSet Alg                 -- ^ Set of validators
>>>>>>> 7378cc1d
  -> BlockchainNet                    -- ^ Network
  -> Configuration cfg                 -- ^ Configuration for network
  -> NodeSpec                          -- ^ Node specifications
  -> m (Connection 'RO Alg [Pet Tx], m ())
interpretSpec maxHeight genSpec validatorSet net cfg NodeSpec{..} = do
  -- Allocate storage for node
  conn <- openConnection (maybe ":memory:" id nspecDbName)
  initDatabase conn coinDict genesisBlock validatorSet
  return
    ( connectionRO conn
    , runDBT conn $ do
        logic  <- logicFromPersistent transitionsDB
        -- Transactions generator
        cursor <- getMempoolCursor $ nodeMempool logic
        let generator = transactionGenerator genSpec (void . pushTransaction cursor)
        acts <- runNode cfg net
          NodeDescription
<<<<<<< HEAD
            { nodeValidationKey   = nspecPrivKey
            , nodeCommitCallback  = \case
                b | Just hM <- maxHeight
                  , headerHeight (pet (blockHeader b)) > Height hM -> throwM Abort
                  | otherwise                                      -> return ()
            , nodeReadyCreateBlock = \_ _ -> do n <- mempoolSize $ nodeMempool logic
                                                return $ n > 0
=======
            { nodeValidationKey = nspecPrivKey
            , nodeCallbacks     = maybe mempty (callbackAbortAtH . Height) maxHeight
                               <> nonemptyMempoolCallback (nodeMempool logic)
>>>>>>> 7378cc1d
            }
          logic
        runConcurrently (generator : acts)
    )
  where
    genesisBlock :: Pet (Block Alg [Pet Tx])
    genesisBlock = genesisFromGenerator validatorSet genSpec

--
executeNodeSpec
  :: Maybe Int64                -- ^ Maximum height
  -> Int                        -- ^ Delay for generator
  -> NetSpec NodeSpec           -- ^ Specification for net
  -> IO [Connection 'RO Alg [Pet Tx]]
executeNodeSpec maxH delay NetSpec{..} = do
  net <- P2P.newMockNet
  let totalNodes   = length netNodeList
      netAddresses = Map.fromList $ [ intToNetAddr i | i <- [0..]] `zip` netNodeList
      connections  = case netTopology of
        Ring    -> connectRing
        All2All -> connectAll2All
      validatorSet = petrify
                   $ makeValidatorSetFromPriv [ pk | Just pk <- nspecPrivKey <$> netNodeList ]

  actions <- forM (Map.toList netAddresses) $ \(addr, nspec@NodeSpec{..}) -> do
    let genSpec = restrictGenerator (netAddrToInt addr) totalNodes
                $ defaultGenerator netInitialKeys netInitialDeposit delay
        bnet    = BlockchainNet
          { bchNetwork      = P2P.createMockNode net addr
          , bchLocalAddr    = addr
          , bchInitialPeers = connections netAddresses addr
          }
    let loggers = [ makeScribe s | s <- nspecLogFile ]
        run :: (MonadMask m, MonadIO m) => LoggerT m a -> m a
        run m   = withLogEnv "TM" "DEV" loggers $ \logenv -> runLoggerT logenv m
    run $ (fmap . fmap) run $ interpretSpec maxH genSpec validatorSet bnet netNetCfg nspec
  runConcurrently (snd <$> actions) `catch` (\Abort -> return ())
  return $ fst <$> actions<|MERGE_RESOLUTION|>--- conflicted
+++ resolved
@@ -400,16 +400,10 @@
 -- | Interpret specification for node
 interpretSpec
   :: ( MonadIO m, MonadLogger m, MonadFork m, MonadTrace m, MonadMask m, MonadTMMonitoring m, MonadFail m)
-<<<<<<< HEAD
   => Maybe Int64                       -- ^ Maximum height
   -> GeneratorSpec                     -- ^ Spec for generator of transactions
-  -> Pet (ValidatorSet Ed25519_SHA512) -- ^ Set of validators
-=======
-  => Maybe Int64                      -- ^ Maximum height
-  -> GeneratorSpec                    -- ^ Spec for generator of transactions
-  -> ValidatorSet Alg                 -- ^ Set of validators
->>>>>>> 7378cc1d
-  -> BlockchainNet                    -- ^ Network
+  -> Pet (ValidatorSet Alg)            -- ^ Set of validators
+  -> BlockchainNet                     -- ^ Network
   -> Configuration cfg                 -- ^ Configuration for network
   -> NodeSpec                          -- ^ Node specifications
   -> m (Connection 'RO Alg [Pet Tx], m ())
@@ -426,19 +420,9 @@
         let generator = transactionGenerator genSpec (void . pushTransaction cursor)
         acts <- runNode cfg net
           NodeDescription
-<<<<<<< HEAD
-            { nodeValidationKey   = nspecPrivKey
-            , nodeCommitCallback  = \case
-                b | Just hM <- maxHeight
-                  , headerHeight (pet (blockHeader b)) > Height hM -> throwM Abort
-                  | otherwise                                      -> return ()
-            , nodeReadyCreateBlock = \_ _ -> do n <- mempoolSize $ nodeMempool logic
-                                                return $ n > 0
-=======
             { nodeValidationKey = nspecPrivKey
             , nodeCallbacks     = maybe mempty (callbackAbortAtH . Height) maxHeight
                                <> nonemptyMempoolCallback (nodeMempool logic)
->>>>>>> 7378cc1d
             }
           logic
         runConcurrently (generator : acts)
