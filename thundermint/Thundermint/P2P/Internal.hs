{-# LANGUAGE DataKinds            #-}
{-# LANGUAGE FlexibleContexts     #-}
{-# LANGUAGE LambdaCase           #-}
{-# LANGUAGE NamedFieldPuns       #-}
{-# LANGUAGE NumDecimals          #-}
{-# LANGUAGE OverloadedStrings    #-}
{-# LANGUAGE RankNTypes           #-}
{-# LANGUAGE RecordWildCards      #-}
{-# LANGUAGE ScopedTypeVariables  #-}

module Thundermint.P2P.Internal
  ( module Thundermint.P2P.Internal
  , module Thundermint.P2P.Internal.PeerRegistry
  , module Thundermint.P2P.Internal.Types
  ) where

import Codec.Serialise
import Control.Applicative
import Control.Concurrent.STM
import Control.Monad
import Control.Monad.Catch
import Prelude                hiding (round)

import Control.Monad.IO.Class (MonadIO, liftIO)
import Control.Retry          (RetryPolicy, exponentialBackoff, limitRetries, recoverAll)
import Data.Foldable          (asum)
import Data.Function          (fix)
import Katip                  (showLS, sl)
import System.Random          (newStdGen)
import System.Random.Shuffle  (shuffle')

<<<<<<< HEAD
=======
import qualified Data.IntSet        as ISet
import qualified Data.List.NonEmpty as NE
import qualified Data.Map.Strict    as Map
>>>>>>> 338f8737
import qualified Data.Set           as Set
import qualified Data.Text          as T

import Thundermint.Blockchain.Internal.Engine.Types
import Thundermint.Blockchain.Internal.Types
import Thundermint.Control
import Thundermint.Crypto
import Thundermint.Debug.Trace
import Thundermint.Logger
import Thundermint.Monitoring
import Thundermint.P2P.Network
import Thundermint.P2P.Types
import Thundermint.P2P.PeerState.Timer
import Thundermint.P2P.PeerState.Types
import Thundermint.Store
import Thundermint.Types.Blockchain
import Thundermint.Utils
import qualified Thundermint.Data.CIntMap as CIMap
import Thundermint.P2P.Internal.PeerRegistry
import Thundermint.P2P.Internal.Logging as Logging
import Thundermint.P2P.Internal.Types

import Thundermint.P2P.PeerState.Handle
  (Command(..), Event(..), wrap, UnknownState(..), Config(..), handler)

--
-- Connect/accept
--

retryPolicy :: NetworkCfg -> RetryPolicy
retryPolicy NetworkCfg{..} = exponentialBackoff (reconnectionDelay * 1000)
                          <> limitRetries reconnectionRetries
-- Thread which accepts connections from remote nodes
acceptLoop
  :: ( MonadFork m, MonadMask m, MonadLogger m, MonadTrace m, MonadReadDB m alg a
     , BlockData a, Crypto alg)
  => NetworkCfg
  -> NetworkAPI
  -> PeerChans m alg a
  -> Mempool m alg (TX a)
  -> PeerRegistry
  -> m ()
acceptLoop cfg NetworkAPI{..} peerCh mempool peerRegistry = do
  logger InfoS "Starting accept loop" ()
  recoverAll (retryPolicy cfg) $ const $ logOnException $
    bracket listenOn fst $ \(_,accept) -> forever $
      -- We accept connection, create new thread and put it into
      -- registry. If we already have connection from that peer we close
      -- connection immediately
      mask $ \restore -> do
        (conn, addr') <- accept
        void $ flip forkFinally (const $ close conn) $ restore $ do
          let peerInfo = connectedPeer conn
          logger InfoS ("Accept connection " <> showLS addr' <> ", peer info " <> showLS peerInfo) (sl "addr" addr')
          let otherPeerId   = piPeerId   peerInfo
              otherPeerPort = piPeerPort peerInfo
              addr = normalizeNodeAddress addr' (Just $ fromIntegral otherPeerPort)
          trace $ TeNodeOtherTryConnect (show addr)
          logger DebugS "PreAccepted connection"
                (  sl "addr"     addr
                <> sl "addr0"    addr'
                <> sl "peerId"   otherPeerId
                <> sl "peerPort" otherPeerPort
                )
          if otherPeerId == prPeerId peerRegistry then
            logger DebugS "Self connection detected. Close connection" ()
          else
            catch (withPeer peerRegistry addr (CmAccept otherPeerId) $ do
                  logger InfoS "Accepted connection" (sl "addr" addr)
                  trace $ TeNodeOtherConnected (show addr)
                  startPeer addr peerCh conn peerRegistry mempool
                  ) (\e -> logger InfoS ("withPeer has thrown " <> showLS (e :: SomeException)) ())


-- Initiate connection to remote host and register peer
connectPeerTo
  :: ( MonadFork m, MonadMask m, MonadLogger m, MonadTrace m, MonadReadDB m alg a
     , BlockData a, Crypto alg
     )
  => NetworkCfg
  -> NetworkAPI
  -> NetAddr
  -> PeerChans m alg a
  -> Mempool m alg (TX a)
  -> PeerRegistry
  -> m ()
connectPeerTo cfg NetworkAPI{..} addr peerCh mempool peerRegistry =
  -- Igrnore all exceptions to prevent apparing of error messages in stderr/stdout.
  void . flip forkFinally (const $ return ()) $
    recoverAll (retryPolicy cfg) $ const $ logOnException $ do
      logger InfoS "Connecting to" (sl "addr" addr)
      trace (TeNodeConnectingTo (show addr))
      -- TODO : what first? "connection" or "withPeer" ?
      bracket (connect addr) (\c -> logClose >> close c) $ \conn -> do
        withPeer peerRegistry addr CmConnect $ do
            logger InfoS "Successfully connected to" (sl "addr" addr)
            startPeer addr peerCh conn peerRegistry mempool
        logClose
  where
    logClose = logger InfoS "Connection closed" (sl "addr" addr)

----------------------------------------------------------------
-- Peer
----------------------------------------------------------------
-- | Routine for receiving messages from peer
peerFSM
  :: ( MonadReadDB m alg a, MonadIO m, MonadMask m, MonadLogger m, MonadTrace m
     , Crypto alg, BlockData a)
  => PeerChans m alg a
  -> TChan PexMessage
  -> TBQueue (GossipMsg alg a)
  -> TChan (Event alg a)
  -> MempoolCursor m alg (TX a)
  -> m (SomeState alg a)
peerFSM PeerChans{..} peerExchangeCh gossipCh recvCh cursor@MempoolCursor{..} = logOnException $ do
  logger InfoS "Starting routing for receiving messages" ()
  trace (TePeerGossipVotes TepgvStarted)
  ownPeerChanTx  <- liftIO $ atomically $ dupTChan peerChanTx
  votesTO       <- newTimerIO
  mempoolTO     <- newTimerIO
  blocksTO      <- newTimerIO
  announceDelay <- newTimerIO
  -- TODO: Randomize timeouts
  let resetVTO = reset votesTO (1e3 * gossipDelayVotes p2pConfig)
      resetMTO = reset mempoolTO (1e3 * gossipDelayMempool p2pConfig)
      resetBTO = reset blocksTO (1e3 * gossipDelayBlocks p2pConfig)
      resetATO = reset announceDelay (1e6 * 10)
  resetVTO
  resetMTO
  resetBTO
  resetATO
  (`fix` wrap UnknownState) $ \loop s -> do
        event <- liftIO $ atomically $ asum
          [ EVotesTimeout    <$ await votesTO
          , EMempoolTimeout  <$ await mempoolTO
          , EBlocksTimeout   <$ await blocksTO
          , EAnnounceTimeout <$ await announceDelay
          , readTChan recvCh
          , EAnnouncement <$> readTChan ownPeerChanTx]

        let config = Config proposalStorage cursor consensusState gossipCnts
        (s', cmds) <- handler config s event
        case event of
          EVotesTimeout -> resetVTO
          EMempoolTimeout -> resetMTO
          EBlocksTimeout  -> resetBTO
          EAnnounceTimeout -> resetATO
          _                -> return ()
        forM_ cmds $ \case
          SendRX rx         -> liftIO $ atomically $ peerChanRx rx -- FIXME: tickRecv
          Push2Mempool tx   -> void $ pushTransaction tx
          SendPEX pexMsg    -> liftIO $ atomically $ writeTChan peerExchangeCh pexMsg
          Push2Gossip tx    -> liftIO $ atomically $ writeTBQueue gossipCh tx
                                  --tickSend $ Logging.tx gossipCnts
        case event of
          EQuit -> return s'
          _     -> loop s'

-- | Start interactions with peer. At this point connection is already
--   established and peer is registered.
startPeer
  :: ( MonadFork m, MonadMask m, MonadLogger m, MonadReadDB m alg a, MonadTrace m
     , BlockData a, Crypto alg)
  => NetAddr
  -> PeerChans m alg a       -- ^ Communication with main application
                             --   and peer dispatcher
  -> P2PConnection           -- ^ Functions for interaction with network
  -> PeerRegistry
  -> Mempool m alg (TX a)
  -> m ()
startPeer peerAddrTo peerCh@PeerChans{..} conn peerRegistry mempool = logOnException $
  descendNamespace (T.pack (show peerAddrTo)) $ logOnException $ do
    logger InfoS "Starting peer" ()
    liftIO $ atomically $ writeTChan peerChanPexNewAddresses [peerAddrTo]
    gossipCh <- liftIO (newTBQueueIO 10)
    pexCh    <- liftIO newTChanIO
    recvCh   <- liftIO newTChanIO
    cursor   <- getMempoolCursor mempool
    runConcurrently
      [ descendNamespace "recv" $ peerReceive             peerCh recvCh conn
      , descendNamespace "send" $ peerSend                peerCh gossipCh conn
      , descendNamespace "PEX"  $ peerGossipPeerExchange  peerCh peerRegistry pexCh gossipCh
      , descendNamespace "peerFSM" $ void $ peerFSM              peerCh pexCh gossipCh recvCh cursor
      ]
    logger InfoS "Stopping peer" ()


<<<<<<< HEAD
=======
-- | Gossip votes with given peer
peerGossipVotes
  :: ( MonadReadDB m alg a, MonadMask m, MonadIO m, MonadLogger m, MonadTrace m
     , Crypto alg, Serialise a)
  => PeerStateObj m alg a         -- ^ Current state of peer
  -> PeerChans    m alg a         -- ^ Read-only access to
  -> TBQueue (GossipMsg alg a)
  -> m ()
peerGossipVotes peerObj PeerChans{..} gossipCh = logOnException $ do
  logger InfoS "Starting routine for gossiping votes" ()
  trace (TePeerGossipVotes TepgvStarted)
  forever $ do
    bchH      <- queryRO blockchainHeight
    peerState <- getPeerState peerObj
    trace (TePeerGossipVotes TepgvNewIter)
    case peerState of
      --
      Lagging p -> do
        trace (TePeerGossipVotes TepgvLagging)
        mcmt <- case lagPeerStep p of
          FullStep peerH _ _
            | peerH == bchH -> queryRO $ retrieveLocalCommit peerH
            | otherwise     -> queryRO $ retrieveCommit      peerH
        --
        case mcmt of
         Just cmt -> do
           let cmtVotes  = Map.fromList [ (signedKeyInfo v, unverifySignature v)
                                        | v <- NE.toList (commitPrecommits cmt) ]
           let peerVotes = Map.fromList
                         $ map (\x -> (ValidatorIdx x,()))
                         $ ISet.toList
                         $ getValidatorIntSet
                         $ lagPeerPrecommits p
               unknown   = Map.difference cmtVotes peerVotes
           case Map.size unknown of
             0 -> return ()
             n -> do i <- liftIO $ randomRIO (0,n-1)
                     let vote = unverifySignature $ toList unknown !! i
                     liftIO $ atomically $ writeTBQueue gossipCh $ GossipPreCommit vote
         Nothing -> return ()
      --
      Current p -> trace (TePeerGossipVotes TepgvCurrent) >> liftIO (atomically consensusState) >>= \case
        Nothing                       -> return ()
        Just (h',_) | h' /= succ bchH -> return ()
        Just (_,tm)                   -> do
          let FullStep _ round _ = peerStep p
              doGosip            = liftIO . atomically . writeTBQueue gossipCh
          let toSet = getValidatorIntSet

          -- Send proposals
          case () of
            _| not $ round `Set.member` peerProposals p
             , Just pr <- round `Map.lookup` smProposals tm
               -> doGosip $ GossipProposal $ unverifySignature pr
             | otherwise -> return ()
          -- Send prevotes
          case () of
            _| Just localPV <- Map.lookup round $ toPlainMap $ smPrevotesSet tm
             , unknown      <- CIMap.difference localPV peerPV
             , not (CIMap.null unknown)
               -> do let n = CIMap.size unknown
                     i <- liftIO $ randomRIO (0,n-1)
                     let vote = unverifySignature $ toList unknown !! i
                     doGosip $ GossipPreVote vote
             | otherwise -> return ()
             where
               peerPV = maybe CIMap.empty (CIMap.fromSet (const ()) . toSet)
                      $ Map.lookup round
                      $ peerPrevotes p
          -- Send precommits
          case () of
            _| Just localPC <- Map.lookup round $ toPlainMap $ smPrecommitsSet tm
             , unknown      <- CIMap.difference localPC peerPC
             , not (CIMap.null unknown)
               -> do let n = CIMap.size unknown
                     i <- liftIO $ randomRIO (0,n-1)
                     let vote = unverifySignature $ toList unknown !! i
                     doGosip $ GossipPreCommit vote
             | otherwise -> return ()
             where
               peerPC = maybe CIMap.empty (CIMap.fromSet (const ()) . toSet)
                      $ Map.lookup round
                      $ peerPrecommits p
      Ahead   _ -> trace (TePeerGossipVotes TepgvAhead)   >> return ()
      Unknown   -> trace (TePeerGossipVotes TepgvUnknown) >> return ()
    waitSec (0.001 * fromIntegral (gossipDelayVotes p2pConfig))

peerGossipMempool
  :: ( MonadIO m, MonadFork m, MonadMask m, MonadLogger m
     )
  => PeerStateObj m alg a
  -> PeerChans m alg a
  -> NetworkCfg
  -> TBQueue (GossipMsg alg a)
  -> MempoolCursor m alg (TX a)
  -> m x
peerGossipMempool peerObj PeerChans{..} config gossipCh MempoolCursor{..} = logOnException $ do
  logger InfoS "Starting routine for gossiping transactions" ()
  forever $ do
    getPeerState peerObj >>= \case
      Current{} -> gossipTx
      Ahead{}   -> gossipTx
      _         -> return ()
    waitSec (0.001 * fromIntegral (gossipDelayMempool config))
  where
    gossipTx = advanceCursor >>= \case
      Just tx -> do liftIO $ atomically $ writeTBQueue gossipCh $ GossipTx tx
                    tickSend $ Logging.tx gossipCnts
      Nothing -> return ()

-- | Gossip blocks with given peer
peerGossipBlocks
  :: (MonadReadDB m alg a, MonadIO m, MonadMask m, MonadLogger m, Serialise a, Crypto alg)
  => PeerStateObj m alg a       -- ^ Current state of peer
  -> PeerChans m alg a          -- ^ Read-only access to
  -> TBQueue (GossipMsg alg a)  -- ^ Network API
  -> m x
peerGossipBlocks peerObj PeerChans{..} gossipCh = logOnException $ do
  logger InfoS "Starting routine for gossiping votes" ()
  forever $ do
    getPeerState peerObj >>= \case
      --
      Lagging p
        | lagPeerHasProposal p
        , not (lagPeerHasBlock p)
          -> do let FullStep h _ _ = lagPeerStep p
                -- FIXME: Partiality
                b <- throwNothing (DBMissingBlock h) <=< queryRO
                   $ retrieveBlock h
                liftIO $ atomically $ writeTBQueue gossipCh $ GossipBlock b
                tickSend $ blocks gossipCnts
        | otherwise -> return ()
      --
      Current p -> do
        let FullStep h r _ = peerStep p
        mbid <- retrievePropByR proposalStorage h r
        case () of
           -- Peer has proposal but not block
          _| Just (bid,b) <- blockFromBlockValidation mbid
           , r `Set.member` peerProposals p
           , not $ bid `Set.member` peerBlocks p
             -> do logger DebugS ("Gossip: " <> showLS bid) ()
                   liftIO $ atomically $ writeTBQueue gossipCh $ GossipBlock b
                   tickSend $ blocks gossipCnts
           --
           | otherwise -> return ()
      -- Nothing to do
      Ahead _ -> return ()
      Unknown -> return ()
    waitSec (0.001 * fromIntegral (gossipDelayBlocks p2pConfig))

>>>>>>> 338f8737
-- | Routine for receiving messages from peer
peerReceive
  :: ( MonadReadDB m alg a, MonadIO m, MonadMask m, MonadLogger m
     , Crypto alg, BlockData a)
  => PeerChans m alg a
  -> TChan (Event alg a)
  -> P2PConnection
  -> m ()
peerReceive PeerChans{..} recvCh P2PConnection{..} = logOnException $ do
  logger InfoS "Starting routing for receiving messages" ()
  fix $ \loop -> recv >>= \case -- TODO поменять fix на forever, т.к. в последних версиях base они одни и те же
    Nothing  -> logger InfoS "Peer stopping since socket is closed" ()
    Just bs  -> case deserialiseOrFail bs of
      Left  e   -> logger ErrorS ("Deserialization error: " <> showLS e) ()
      Right msg -> do
        liftIO $ atomically $ writeTChan recvCh (EGossip msg)
        loop

-- Infrequently announce our current state. This is needed if node was
-- terminated when it got all necessary votes but don't have block
-- yet. On start it will quickly replay WAL, enter StepAwaitCommit and
-- will never change state and announce it.
peerGossipAnnounce
  :: (MonadIO m, MonadLogger m, MonadCatch m)
  => PeerChans m alg a
  -> TBQueue (GossipMsg alg a)
  -> m ()
peerGossipAnnounce PeerChans{..} gossipCh = logOnException $
  forever $ do
    liftIO $ atomically $ do
      st <- consensusState
      forM_ st $ \(h,TMState{smRound,smStep}) -> do
        writeTBQueue gossipCh $ GossipAnn $ AnnStep $ FullStep h smRound smStep
        case smStep of
          StepAwaitCommit r -> writeTBQueue gossipCh $ GossipAnn $ AnnHasProposal h r
          _                 -> return ()
    waitSec 10

-- | Routine for actually sending data to peers
peerSend
  :: ( MonadReadDB m alg a, MonadMask m, MonadIO m,  MonadLogger m
     , Crypto alg, BlockData a)
  => PeerChans m alg a
  -> TBQueue (GossipMsg alg a)
  -> P2PConnection
  -> m x
peerSend PeerChans{..} gossipCh P2PConnection{..} = logOnException $ do
  logger InfoS "Starting routing for sending data" ()
  ownPeerChanPex <- liftIO $ atomically $ dupTChan peerChanPex
  forever $ do
    msg <- liftIO $ atomically $ readTBQueue gossipCh
                              <|> fmap GossipPex (readTChan ownPeerChanPex)
    send $ serialise msg -- XXX Возможна ли тут гонка? Например, сообщение попало в другую ноду, та уже использует его,
                         --     однако, TCP ACK с той ноды ещё не вернулся на текущую ноду и addBlock/advanceOurHeight
                         --     ещё не успели вызваться.

----------------------------------------------------------------
-- Peer exchange
----------------------------------------------------------------


ifM :: (Monad m) => m Bool -> m a -> m a -> m a
ifM predicate thenAct elseAct =
    predicate >>= \case
        True  -> thenAct
        False -> elseAct


whenM :: (Monad m) => m Bool -> m () -> m ()
whenM predicate act = ifM predicate act (return ())


peerPexNewAddressMonitor
  :: (MonadIO m)
  => TChan [NetAddr]
  -> PeerRegistry
  -> NetworkAPI
  -> m ()
peerPexNewAddressMonitor peerChanPexNewAddresses PeerRegistry{..} NetworkAPI{..} = forever $ do
  addrs' <- liftIO $ atomically $ readTChan peerChanPexNewAddresses
  addrs  <- fmap Set.fromList $ filterOutOwnAddresses $ map (`normalizeNodeAddress` Nothing) addrs'
  liftIO $ atomically $ modifyTVar' prKnownAddreses (`Set.union` addrs)


peerPexKnownCapacityMonitor
  :: ( MonadIO m, MonadLogger m)
  => PeerChans m alg a
  -> PeerRegistry
  -> Int
  -> Int
  -> m ()
peerPexKnownCapacityMonitor PeerChans{..} PeerRegistry{..} minKnownConnections _maxKnownConnections = do
    logger InfoS "Start PEX known capacity monitor" ()
    liftIO $ atomically $ readTVar prConnected >>= (check . not . Set.null) -- wait until some initial peers connect
    logger DebugS "Some nodes connected" ()
    forever $ do
        currentKnowns <- liftIO (readTVarIO prKnownAddreses)
        if Set.size currentKnowns < minKnownConnections then do
            logger DebugS ("Too few known (" <> showLS (Set.size currentKnowns) <> ":" <> showLS currentKnowns <> ") conns (need "<>showLS minKnownConnections<>"); ask for more known connections") ()
            -- TODO firstly ask only last peers
            liftIO $ atomically $ writeTChan peerChanPex PexMsgAskForMorePeers
            waitSec 1.0 -- TODO wait for new connections OR timeout (see https://stackoverflow.com/questions/22171895/using-tchan-with-timeout)
        else do
            logger DebugS ("Full of knowns conns (" <> showLS (Set.size currentKnowns) <> ")") ()
            waitSec 10.0


peerPexMonitor
  :: ( MonadFork m, MonadMask m, MonadLogger m, MonadTrace m, MonadReadDB m alg a
     , BlockData a, Crypto alg)
  => NetworkCfg
  -> NetworkAPI
  -> PeerChans m alg a
  -> Mempool m alg (TX a)
  -> PeerRegistry
  -> m ()
peerPexMonitor cfg net peerCh mempool peerRegistry@PeerRegistry{..} = do
    logger InfoS "Start PEX monitor" ()
    locAddrs <- getLocalAddresses
    logger DebugS ("Local addresses: " <> showLS locAddrs) ()
    liftIO $ atomically $ readTVar prConnected >>= (check . not . Set.null) -- wait until some initial peers connect
    logger DebugS "Some nodes connected" ()
    fix $ \nextLoop ->
        whenM (liftIO $ readTVarIO prIsActive) $ do
            conns <- liftIO $ readTVarIO prConnected
            let sizeConns = Set.size conns
            if sizeConns < pexMinConnections cfg then do
                logger DebugS ("Too few (" <> showLS (Set.size conns) <> " : " <> showLS conns <> ") connections") ()
                knowns' <- liftIO $ readTVarIO prKnownAddreses
                let conns' = Set.map (flip (normalizeNodeAddress net) Nothing) conns -- TODO нужно ли тут normalize?
                    knowns = knowns' Set.\\ conns'
                if Set.null knowns then do
                    logger WarningS ("Too few (" <> showLS (Set.size conns) <> ") connections and don't know other nodes!") ()
                    waitSec 0.1
                else do
                    logger DebugS ("New peers: " <> showLS knowns) ()
                    rndGen <- liftIO newStdGen
                    let randKnowns = take (pexMaxConnections cfg - sizeConns)
                                   $ shuffle' (Set.toList knowns) (Set.size knowns) rndGen
                    logger DebugS ("New rand knowns: " <> showLS randKnowns) ()
                    forM_ randKnowns $ \addr -> connectPeerTo cfg net addr peerCh mempool peerRegistry
                    waitSec 1.0
            else do
                logger InfoS ("Full of connections (" <> showLS (Set.size conns) <> " : " <>  showLS conns <> ")") ()
                waitSec 10.0
            nextLoop


-- | Watch number of connections and report it to monitoring system
--
peerPexCapacityDebugMonitor
  :: (MonadIO m, MonadTMMonitoring m)
  => PeerRegistry
  -> m ()
peerPexCapacityDebugMonitor PeerRegistry{..} =
  fix $ \loop -> do
    liftIO (readTVarIO prIsActive) >>= \case
      True  -> usingGauge prometheusNumPeers . Set.size =<< liftIO (readTVarIO prConnected)
      False -> usingGauge prometheusNumPeers 0
    waitSec 1.0
    loop


peerGossipPeerExchange
  :: ( MonadIO m, MonadFork m, MonadMask m, MonadLogger m)
  => PeerChans m alg a
  -> PeerRegistry
  -> TChan PexMessage
  -> TBQueue (GossipMsg alg a)
  -> m ()
peerGossipPeerExchange PeerChans{..} PeerRegistry{prConnected,prIsActive} pexCh gossipCh = forever $
    liftIO (atomically $ readTChan pexCh) >>= \case
        PexMsgAskForMorePeers -> sendPeers
        PexMsgMorePeers addrs -> connectToAddrs addrs
        PexPing               -> ping
        PexPong               -> pong
  where
    sendPeers = do
        addrList' <- Set.toList <$> liftIO (readTVarIO prConnected)
        logger DebugS ("peerGossipPeerExchange: someone asks for other peers: we answer " <> showLS addrList') ()
        isSomethingSent <- liftIO $ atomically $
            readTVar prIsActive >>= \case
                False -> return False
                True -> do
                    addrList <- Set.toList <$> readTVar prConnected
                    if null addrList then
                        return False
                    else do
                        writeTBQueue gossipCh (GossipPex (PexMsgMorePeers addrList)) -- TODO send only for requesting node!!!
                        return True
        when isSomethingSent $ tickSend $ pex gossipCnts
    connectToAddrs addrs = do
        logger DebugS ("peerGossipPeerExchange: some address received: " <> showLS addrs) ()
        liftIO $ atomically $ writeTChan peerChanPexNewAddresses addrs
    ping = do
        liftIO $ atomically $ writeTBQueue gossipCh (GossipPex PexPong)
        tickSend $ pex gossipCnts
    pong = return ()<|MERGE_RESOLUTION|>--- conflicted
+++ resolved
@@ -29,12 +29,6 @@
 import System.Random          (newStdGen)
 import System.Random.Shuffle  (shuffle')
 
-<<<<<<< HEAD
-=======
-import qualified Data.IntSet        as ISet
-import qualified Data.List.NonEmpty as NE
-import qualified Data.Map.Strict    as Map
->>>>>>> 338f8737
 import qualified Data.Set           as Set
 import qualified Data.Text          as T
 
@@ -52,7 +46,6 @@
 import Thundermint.Store
 import Thundermint.Types.Blockchain
 import Thundermint.Utils
-import qualified Thundermint.Data.CIntMap as CIMap
 import Thundermint.P2P.Internal.PeerRegistry
 import Thundermint.P2P.Internal.Logging as Logging
 import Thundermint.P2P.Internal.Types
@@ -222,160 +215,6 @@
     logger InfoS "Stopping peer" ()
 
 
-<<<<<<< HEAD
-=======
--- | Gossip votes with given peer
-peerGossipVotes
-  :: ( MonadReadDB m alg a, MonadMask m, MonadIO m, MonadLogger m, MonadTrace m
-     , Crypto alg, Serialise a)
-  => PeerStateObj m alg a         -- ^ Current state of peer
-  -> PeerChans    m alg a         -- ^ Read-only access to
-  -> TBQueue (GossipMsg alg a)
-  -> m ()
-peerGossipVotes peerObj PeerChans{..} gossipCh = logOnException $ do
-  logger InfoS "Starting routine for gossiping votes" ()
-  trace (TePeerGossipVotes TepgvStarted)
-  forever $ do
-    bchH      <- queryRO blockchainHeight
-    peerState <- getPeerState peerObj
-    trace (TePeerGossipVotes TepgvNewIter)
-    case peerState of
-      --
-      Lagging p -> do
-        trace (TePeerGossipVotes TepgvLagging)
-        mcmt <- case lagPeerStep p of
-          FullStep peerH _ _
-            | peerH == bchH -> queryRO $ retrieveLocalCommit peerH
-            | otherwise     -> queryRO $ retrieveCommit      peerH
-        --
-        case mcmt of
-         Just cmt -> do
-           let cmtVotes  = Map.fromList [ (signedKeyInfo v, unverifySignature v)
-                                        | v <- NE.toList (commitPrecommits cmt) ]
-           let peerVotes = Map.fromList
-                         $ map (\x -> (ValidatorIdx x,()))
-                         $ ISet.toList
-                         $ getValidatorIntSet
-                         $ lagPeerPrecommits p
-               unknown   = Map.difference cmtVotes peerVotes
-           case Map.size unknown of
-             0 -> return ()
-             n -> do i <- liftIO $ randomRIO (0,n-1)
-                     let vote = unverifySignature $ toList unknown !! i
-                     liftIO $ atomically $ writeTBQueue gossipCh $ GossipPreCommit vote
-         Nothing -> return ()
-      --
-      Current p -> trace (TePeerGossipVotes TepgvCurrent) >> liftIO (atomically consensusState) >>= \case
-        Nothing                       -> return ()
-        Just (h',_) | h' /= succ bchH -> return ()
-        Just (_,tm)                   -> do
-          let FullStep _ round _ = peerStep p
-              doGosip            = liftIO . atomically . writeTBQueue gossipCh
-          let toSet = getValidatorIntSet
-
-          -- Send proposals
-          case () of
-            _| not $ round `Set.member` peerProposals p
-             , Just pr <- round `Map.lookup` smProposals tm
-               -> doGosip $ GossipProposal $ unverifySignature pr
-             | otherwise -> return ()
-          -- Send prevotes
-          case () of
-            _| Just localPV <- Map.lookup round $ toPlainMap $ smPrevotesSet tm
-             , unknown      <- CIMap.difference localPV peerPV
-             , not (CIMap.null unknown)
-               -> do let n = CIMap.size unknown
-                     i <- liftIO $ randomRIO (0,n-1)
-                     let vote = unverifySignature $ toList unknown !! i
-                     doGosip $ GossipPreVote vote
-             | otherwise -> return ()
-             where
-               peerPV = maybe CIMap.empty (CIMap.fromSet (const ()) . toSet)
-                      $ Map.lookup round
-                      $ peerPrevotes p
-          -- Send precommits
-          case () of
-            _| Just localPC <- Map.lookup round $ toPlainMap $ smPrecommitsSet tm
-             , unknown      <- CIMap.difference localPC peerPC
-             , not (CIMap.null unknown)
-               -> do let n = CIMap.size unknown
-                     i <- liftIO $ randomRIO (0,n-1)
-                     let vote = unverifySignature $ toList unknown !! i
-                     doGosip $ GossipPreCommit vote
-             | otherwise -> return ()
-             where
-               peerPC = maybe CIMap.empty (CIMap.fromSet (const ()) . toSet)
-                      $ Map.lookup round
-                      $ peerPrecommits p
-      Ahead   _ -> trace (TePeerGossipVotes TepgvAhead)   >> return ()
-      Unknown   -> trace (TePeerGossipVotes TepgvUnknown) >> return ()
-    waitSec (0.001 * fromIntegral (gossipDelayVotes p2pConfig))
-
-peerGossipMempool
-  :: ( MonadIO m, MonadFork m, MonadMask m, MonadLogger m
-     )
-  => PeerStateObj m alg a
-  -> PeerChans m alg a
-  -> NetworkCfg
-  -> TBQueue (GossipMsg alg a)
-  -> MempoolCursor m alg (TX a)
-  -> m x
-peerGossipMempool peerObj PeerChans{..} config gossipCh MempoolCursor{..} = logOnException $ do
-  logger InfoS "Starting routine for gossiping transactions" ()
-  forever $ do
-    getPeerState peerObj >>= \case
-      Current{} -> gossipTx
-      Ahead{}   -> gossipTx
-      _         -> return ()
-    waitSec (0.001 * fromIntegral (gossipDelayMempool config))
-  where
-    gossipTx = advanceCursor >>= \case
-      Just tx -> do liftIO $ atomically $ writeTBQueue gossipCh $ GossipTx tx
-                    tickSend $ Logging.tx gossipCnts
-      Nothing -> return ()
-
--- | Gossip blocks with given peer
-peerGossipBlocks
-  :: (MonadReadDB m alg a, MonadIO m, MonadMask m, MonadLogger m, Serialise a, Crypto alg)
-  => PeerStateObj m alg a       -- ^ Current state of peer
-  -> PeerChans m alg a          -- ^ Read-only access to
-  -> TBQueue (GossipMsg alg a)  -- ^ Network API
-  -> m x
-peerGossipBlocks peerObj PeerChans{..} gossipCh = logOnException $ do
-  logger InfoS "Starting routine for gossiping votes" ()
-  forever $ do
-    getPeerState peerObj >>= \case
-      --
-      Lagging p
-        | lagPeerHasProposal p
-        , not (lagPeerHasBlock p)
-          -> do let FullStep h _ _ = lagPeerStep p
-                -- FIXME: Partiality
-                b <- throwNothing (DBMissingBlock h) <=< queryRO
-                   $ retrieveBlock h
-                liftIO $ atomically $ writeTBQueue gossipCh $ GossipBlock b
-                tickSend $ blocks gossipCnts
-        | otherwise -> return ()
-      --
-      Current p -> do
-        let FullStep h r _ = peerStep p
-        mbid <- retrievePropByR proposalStorage h r
-        case () of
-           -- Peer has proposal but not block
-          _| Just (bid,b) <- blockFromBlockValidation mbid
-           , r `Set.member` peerProposals p
-           , not $ bid `Set.member` peerBlocks p
-             -> do logger DebugS ("Gossip: " <> showLS bid) ()
-                   liftIO $ atomically $ writeTBQueue gossipCh $ GossipBlock b
-                   tickSend $ blocks gossipCnts
-           --
-           | otherwise -> return ()
-      -- Nothing to do
-      Ahead _ -> return ()
-      Unknown -> return ()
-    waitSec (0.001 * fromIntegral (gossipDelayBlocks p2pConfig))
-
->>>>>>> 338f8737
 -- | Routine for receiving messages from peer
 peerReceive
   :: ( MonadReadDB m alg a, MonadIO m, MonadMask m, MonadLogger m
