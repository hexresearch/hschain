--- conflicted
+++ resolved
@@ -123,11 +123,7 @@
 -- | Local state increased to height H. Update our opinion about
 --   peer's state accordingly
 advanceOurHeight
-<<<<<<< HEAD
-  :: (MonadReadDB m alg a, MonadMask m, Crypto alg, SafeCopy a, MonadFail m)
-=======
   :: (MonadReadDB m alg a, MonadIO m, MonadMask m, Crypto alg, MonadFail m)
->>>>>>> 1bb71d52
   => PeerStateObj m alg a
   -> Height
   -> m ()
@@ -171,11 +167,7 @@
         -> return peer
     Unknown   -> return Unknown
 
-<<<<<<< HEAD
-advancePeer :: (MonadReadDB m alg a, MonadMask m, Crypto alg, SafeCopy a, MonadFail m)
-=======
 advancePeer :: (MonadReadDB m alg a, MonadIO m, MonadMask m, Crypto alg, MonadFail m)
->>>>>>> 1bb71d52
             => PeerStateObj m alg a
             -> FullStep
             -> m ()
