{-# LANGUAGE ApplicativeDo       #-}
{-# LANGUAGE BangPatterns        #-}
{-# LANGUAGE DataKinds           #-}
{-# LANGUAGE LambdaCase          #-}
{-# LANGUAGE OverloadedStrings   #-}
{-# LANGUAGE RecordWildCards     #-}
{-# LANGUAGE ScopedTypeVariables #-}
{-# LANGUAGE StandaloneDeriving  #-}
{-# LANGUAGE TypeApplications    #-}
{-# LANGUAGE TypeFamilies        #-}
{-# LANGUAGE TypeOperators       #-}
import Control.Concurrent
import Control.Monad
import Control.Monad.Catch
import Control.Monad.IO.Class
import Data.Int
import Data.Monoid ((<>))
import Options.Applicative

import Katip.Core           (showLS)
import Network.Socket       (PortNumber)
import Network.Wai.Middleware.Prometheus
import Prometheus
import Prometheus.Metric.GHC
import System.Environment   (getEnv,lookupEnv)
import System.FilePath      ((</>))
import qualified Network.Wai.Handler.Warp as Warp

import Thundermint.Blockchain.Internal.Engine.Types
<<<<<<< HEAD
import Thundermint.Crypto                    (petrify)
import Thundermint.Crypto.Ed25519            (Ed25519_SHA512)
=======
import Thundermint.Crypto                    ((:&))
import Thundermint.Crypto.Ed25519            (Ed25519)
import Thundermint.Crypto.SHA                (SHA512)
>>>>>>> 7378cc1d
import Thundermint.Logger
import Thundermint.Run
import Thundermint.Mock.Coin
import Thundermint.Mock.Types
import Thundermint.P2P (generatePeerId)
import Thundermint.P2P.Consts
import Thundermint.P2P.Network               ( getLocalAddress, realNetwork, realNetworkUdp
                                             , getCredentialFromBuffer, realNetworkTls)
import qualified Thundermint.P2P.Types as P2PT
import qualified Data.Aeson            as JSON
import qualified Data.ByteString.Char8 as BC8


----------------------------------------------------------------
-- Cmd line specification
----------------------------------------------------------------

data Opts = Opts
  { maxH                  :: !(Maybe Int64)
  , listenPort            :: !PortNumber
  , prefix                :: !FilePath
  , delay                 :: !Int
  , doValidate            :: !Bool
  , optsNetInitialDeposit :: !Integer
  , optsNetInitialKeys    :: !Int
  , nodeNumber            :: !Int
  , totalNodes            :: !Int
  , optTls                :: !Bool
  , optUDP                :: !Bool
  , netAddresses          :: ![P2PT.NetAddr]
  }

----------------------------------------------------------------
--
----------------------------------------------------------------

startWebMonitoring :: Warp.Port -> IO ()
startWebMonitoring port = do
    void $ register ghcMetrics
    void $ forkIO
         $ Warp.run port
         $ prometheus def
                      { prometheusInstrumentPrometheus = False }
                      metricsApp

----------------------------------------------------------------
--
----------------------------------------------------------------

main :: IO ()
main = do
    Opts{..} <- customExecParser (prefs showHelpOnError)
              $ info (helper <*> parser)
                (  fullDesc
                <> header   "Coin test program"
                <> progDesc ""
                )
    nodeSpecStr <- BC8.pack <$> getEnv    "THUNDERMINT_NODE_SPEC"
    netParamStr <- lookupEnv "THUNDERMINT_NET_PARAM"
    ipMapPath   <- BC8.pack <$> getEnv    "THUNDERMINT_KEYS"
    let netCfg = case netParamStr of
          Nothing -> change (defCfg :: Configuration Example) :: Configuration Example
            where
              change cfg = cfg { cfgNetwork = (cfgNetwork cfg) { pexMinKnownConnections = totalNodes - 1} }
          Just s  -> either error id $ JSON.eitherDecodeStrict' $ BC8.pack s
    let nodeSpec@NodeSpec{..} = either error id $ JSON.eitherDecodeStrict' nodeSpecStr
        loggers = [ makeScribe s { scribe'path = fmap (prefix </>) (scribe'path s) }
                  | s <- nspecLogFile
                  ]
    let port = 1000 + fromIntegral listenPort
    startWebMonitoring port
    withLogEnv "TM" "DEV" loggers $ \logenv -> runLoggerT logenv $ do
      let !validatorSet = makeValidatorSetFromPriv
                        $ (id @[PrivValidator (Ed25519 :& SHA512)])
                        $ either error (fmap PrivValidator)
                        $ JSON.eitherDecodeStrict' ipMapPath
      logger InfoS "Listening for bootstrap adresses" ()
      logger InfoS ("net Addresses: " <> showLS netAddresses) ()
      nodeAddr     <- liftIO getLocalAddress
      logger InfoS ("local Address: " <> showLS nodeAddr) ()
      peerId <- generatePeerId
      logger InfoS ("peer Id generated: " <> showLS peerId) ()
      let peerInfo = P2PT.PeerInfo peerId (fromIntegral listenPort) 0
      logger InfoS ("peer Info generated: " <> showLS peerInfo) ()
      netAPI <- case optTls of
        False -> case optUDP of
          False -> return $ realNetwork peerInfo
          True  -> liftIO $ realNetworkUdp peerInfo
        True  -> liftIO $ do
          keyPem  <- BC8.pack <$> getEnv "KEY_PEM"
          certPem <- BC8.pack <$> getEnv "CERT_PEM"
          let credential = getCredentialFromBuffer certPem keyPem
          return $ realNetworkTls credential (show thundermintPort)
      logger InfoS ("network API created") ()
      let net = BlockchainNet
                   { bchNetwork          = netAPI
                   , bchLocalAddr        = P2PT.sockAddrToNetAddr nodeAddr
                   , bchInitialPeers     = netAddresses
                   }
          genSpec = restrictGenerator nodeNumber totalNodes
                  $ defaultGenerator optsNetInitialKeys optsNetInitialDeposit delay
      catch (do
        (_,act) <- interpretSpec maxH genSpec (petrify validatorSet) net netCfg nodeSpec
        logger InfoS ("spec has been interpreted") ()
        act `catch` (\e -> logger InfoS ("Exiting due to "<> (showLS (e :: SomeException))) ())
        ) (\e -> logger InfoS ("Exiting interpretSpec sequence due to "<> (showLS (e :: SomeException))) ())
      logger InfoS "Normal exit" ()
  where
    parser = do
      maxH <- optional $ option auto
          (  long    "max-h"
          <> metavar "N"
          <> help    "Maximum height"
          )
      listenPort <- option auto
          (  long    "listen-port"
          <> value thundermintPort
          <> metavar "PORT"
          <> help    ("listening port (default " <> show thundermintPort <> ")")
          )
      prefix <- option str
          (  long    "prefix"
          <> value   ""
          <> metavar "PATH"
          <> help    "prefix for db & logs"
          )
      delay <- option auto
          (  long    "delay"
          <> metavar "N"
          <> help    "delay between transactions in ms"
          )
      doValidate <- switch
          (  long "check-consensus"
          <> help "validate databases"
          )
      optsNetInitialDeposit <- option auto
          (  long "deposit"
          <> help "Initial deposit"
          <> metavar "N.N"
          )
      optsNetInitialKeys <- option auto
          (  long "keys"
          <> help "Initial deposit"
          <> metavar "N"
          )
      nodeNumber <- option auto
          (  long "node-n"
          <> help "Node number"
          <> metavar "N"
          )
      totalNodes <- option auto
          (  long "total-nodes"
          <> help "Node number"
          <> metavar "N"
          )
      optTls <- switch
          (  long "tls"
          <> help "Use TLS for node connection"
          )
      optUDP <- switch
          (  long "udp"
          <> help "use UDP instead of TCP when TLS is not used"
          )
      netAddresses <- option json
          (  long "peers"
          <> help "List of initial peers"
          <> metavar "JSON"
          )
      return Opts{..}
    --
    json = maybeReader $ \s -> do
            addrStrings <- JSON.decodeStrict $ BC8.pack s
            sequence $ map readNA addrStrings
        where
          readNA addrStr = case reads addrStr of
            ((addr, ""):_) -> Just addr
            _ -> Nothing
<|MERGE_RESOLUTION|>--- conflicted
+++ resolved
@@ -27,14 +27,9 @@
 import qualified Network.Wai.Handler.Warp as Warp
 
 import Thundermint.Blockchain.Internal.Engine.Types
-<<<<<<< HEAD
-import Thundermint.Crypto                    (petrify)
-import Thundermint.Crypto.Ed25519            (Ed25519_SHA512)
-=======
-import Thundermint.Crypto                    ((:&))
+import Thundermint.Crypto                    (petrify, (:&))
 import Thundermint.Crypto.Ed25519            (Ed25519)
 import Thundermint.Crypto.SHA                (SHA512)
->>>>>>> 7378cc1d
 import Thundermint.Logger
 import Thundermint.Run
 import Thundermint.Mock.Coin
