--- conflicted
+++ resolved
@@ -37,12 +37,8 @@
 import Thundermint.Store
 import Thundermint.Crypto         (PublicKey)
 import Thundermint.P2P            (generatePeerId)
-<<<<<<< HEAD
-import Thundermint.P2P.Network    (realNetwork)
+import Thundermint.P2P.Network    (newNetworkTcp)
 import Thundermint.Types
-=======
-import Thundermint.P2P.Network    (getLocalAddress, newNetworkTcp)
->>>>>>> 7e5db726
 
 import qualified Thundermint.P2P.Types as P2PT
 
@@ -66,7 +62,6 @@
 
 main :: IO ()
 main = do
-<<<<<<< HEAD
   -- Parse CLI
   Opts{..} <- customExecParser (prefs showHelpOnError)
             $ info (helper <*> parser)
@@ -89,7 +84,7 @@
     -- Create network
     peerId <- generatePeerId
     let peerInfo = P2PT.PeerInfo peerId nodePort 0
-        bnet     = BlockchainNet { bchNetwork      = realNetwork peerInfo
+        bnet     = BlockchainNet { bchNetwork      = newNetworkTcp peerInfo
                                  , bchInitialPeers = nodeSeeds
                                  }
     -- Actually run node
@@ -103,55 +98,6 @@
           cursor <- getMempoolCursor rnodeMempool
           return [transactionGenerator txG (currentState rnodeState) (void . pushTransaction cursor)]
       logOnException $ runConcurrently $ txGen ++ acts
-=======
-    Opts{..} <- customExecParser (prefs showHelpOnError)
-              $ info (helper <*> parser)
-                (  fullDesc
-                <> header   "Coin node settings"
-                <> progDesc ""
-                )
-    CoinSettings{settings'node = CoinNodeSpec{..}
-                  , settings'coin = CoinSpec{..}
-                  , settings'logs = LogSpec{..}} <- readYaml cmdConfigPath
-    let loggers = [ makeScribe s { scribe'path = scribe'path s }
-                  | s <- logSpec'logFiles
-                  ]
-    let netCfg = let change cfg = cfg { cfgNetwork = (cfgNetwork cfg) { pexMinKnownConnections = nspec'count - 1} }
-                 in change (defCfg :: Configuration Example) :: Configuration Example
-
-    let port = 1000 + fromIntegral nspec'port
-    startWebMonitoring port
-
-    liftIO $ createDirectoryIfMissing True $ fst $ splitFileName nspec'dbName
-    withLogEnv "TM" "DEV" loggers $ \logenv -> runLoggerT logenv $ do
-      let !validatorSet = makeValidatorSetFromPriv
-                        $ (id @[PrivValidator (Ed25519 :& SHA512)])
-                        $ nspec'validators
-      logger InfoS "Listening for bootstrap adresses" ()
-      logger InfoS ("net Addresses: " <> showLS nspec'seeds) ()
-      nodeAddr     <- liftIO getLocalAddress
-      logger InfoS ("local Address: " <> showLS nodeAddr) ()
-      peerId <- generatePeerId
-      logger InfoS ("peer Id generated: " <> showLS peerId) ()
-      let peerInfo = P2PT.PeerInfo peerId (fromIntegral nspec'port) 0
-      logger InfoS ("peer Info generated: " <> showLS peerInfo) ()
-      let netAPI = newNetworkTcp peerInfo
-      logger InfoS ("network API created") ()
-      let net = BlockchainNet
-                   { bchNetwork          = netAPI
-                   , bchInitialPeers     = nspec'seeds
-                   }
-          genSpec = restrictGenerator nspec'number nspec'count
-                  $ defaultGenerator coin'keys coin'deposit coin'delay
-      catch (do
-        (_,act) <- interpretSpec (Just coin'maxH) genSpec validatorSet net netCfg (NodeSpec nspec'privKey (Just nspec'dbName) logSpec'logFiles coin'walletKeys coin'byzantine)
-        logger InfoS ("spec has been interpreted") ()
-        act `catch` (\e -> logger InfoS ("Exiting due to "<> (showLS (e :: SomeException))) ())
-        ) (\e -> logger InfoS ("Exiting interpretSpec sequence due to "<> (showLS (e :: SomeException))) ())
-      logger InfoS "Normal exit" ()
-      liftIO $ print $ "Node number " <> show nspec'number <> " Normal exit"
-
->>>>>>> 7e5db726
 
 parser :: Parser Opts
 parser = do
