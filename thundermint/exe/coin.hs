{-# LANGUAGE LambdaCase          #-}
{-# LANGUAGE OverloadedStrings   #-}
{-# LANGUAGE RecordWildCards     #-}
import Control.Monad
import Options.Applicative

import qualified Data.Aeson            as JSON
import qualified Data.ByteString.Char8 as BC8

<<<<<<< HEAD
import Data.Monoid ((<>))

import Thundermint.Blockchain.Types
=======
import Thundermint.Types.Blockchain
>>>>>>> 049de012
import Thundermint.Run
import Thundermint.Mock.Coin
import Thundermint.Store
import Thundermint.Store.SQL



----------------------------------------------------------------
--
----------------------------------------------------------------

main :: IO ()
main
  = join . customExecParser (prefs showHelpOnError)
  $ info (helper <*> parser)
    (  fullDesc
    <> header   "Coin test program"
    <> progDesc ""
    )
  where
    work maxH delay doValidate file = do
      blob <- BC8.readFile file
      spec <- case JSON.eitherDecodeStrict blob of
        Right s -> return s
        Left  e -> error e
      storageList <- executeNodeSpec maxH delay spec

      when doValidate $ do
        -- If maxH is nothing code is not reachable
        let Just maximumH = maxH
            heights = map (Height . fromIntegral) [0 .. maximumH]
            allEqual []     = error "Empty list impossible!"
            allEqual (x:xs) = all (x==) xs

        forM_ storageList $ \c -> runDBT c checkStorage

        forM_ heights $ \h -> do
          -- Check that all blocks match!
          blocks <- forM storageList $ \c -> do
            mb <- runDBT c $ queryRO $ retrieveBlock h
            case mb of
              Nothing -> error ("Missing block at " <> show h)
              Just b  -> return b
          when (not $ allEqual blocks) $
            error ("Block mismatch!" <> show h <> "\n" <> show blocks)
          -- Check that validator set match
          vals <- forM storageList $ \c -> do
            mv <- runDBT c $ queryRO $ retrieveValidatorSet h
            case (h,mv) of
              (Height 0, Nothing) -> return Nothing
              (_       , Just v ) -> return (Just v)
              _                   -> error "Invalid validator!"
          when (not $ allEqual vals) $
            error ("Validators mismatch!" <> show h)
          --
          utxos <- forM storageList $ \c ->
            runDBT c $ queryRO $ queryUserState h coinDict $ materializePMap unspentOutputsLens
          print $ (sum . fmap snd) <$> utxos
    ----------------------------------------
    parser :: Parser (IO ())
    parser
      = pure work
     <*> optional (option auto
                    (  long    "max-h"
                    <> metavar "N"
                    <> help    "Maximum height"
                    ))
     <*> option auto
           (  long    "delay"
           <> metavar "N"
           <> help    "delay between transactions in ms"
           )
     <*> switch
           (  long "check-consensus"
           <> help "validate databases"
           )
     <*> argument str
         (  help "Specification file"
         <> metavar "JSON"
         )


----------------------------------------------------------------
-- Additional functions meant to be run from GHCi
----------------------------------------------------------------
{-
pprCoinState :: CoinState -> IO ()
pprCoinState (CoinState outs) = do
  let balances = Map.fromListWith (+)
        [ (address pk, i)
        | (pk,i) <- toList outs
        ]
  mapM_ print $ Map.toList balances
  putStrLn $ "Σ = " ++ show (sum balances)

printCoinStateUpdates :: FilePath -> IO ()
printCoinStateUpdates dbName =
  withSQLiteBlockStorageRO dbName $ \(storage :: BlockStorage 'RO IO Alg [Tx]) -> do
    let step coin h = do
          Just Block{..} <- retrieveBlock storage h
          let Just coin' = processBlock transitions h blockData coin
          putStrLn ("==== " ++ show h ++ "================")
          pprCoinState coin'
          return coin'
    Height hMax <- blockchainHeight storage
    _ <- foldM step CoinState{ unspentOutputs = Map.empty} [Height h | h <- [0 .. hMax]]
    return ()
-}<|MERGE_RESOLUTION|>--- conflicted
+++ resolved
@@ -7,13 +7,7 @@
 import qualified Data.Aeson            as JSON
 import qualified Data.ByteString.Char8 as BC8
 
-<<<<<<< HEAD
-import Data.Monoid ((<>))
-
-import Thundermint.Blockchain.Types
-=======
 import Thundermint.Types.Blockchain
->>>>>>> 049de012
 import Thundermint.Run
 import Thundermint.Mock.Coin
 import Thundermint.Store
