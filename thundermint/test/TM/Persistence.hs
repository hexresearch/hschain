--- conflicted
+++ resolved
@@ -26,14 +26,9 @@
 
 import Thundermint.Blockchain.Internal.Engine.Types
 import Thundermint.Control
-<<<<<<< HEAD
-import Thundermint.Crypto (Pet,petrify)
-import Thundermint.Crypto.Ed25519
-=======
-import Thundermint.Crypto         ((:&))
+import Thundermint.Crypto         ((:&),Pet,petrify)
 import Thundermint.Crypto.Ed25519 (Ed25519)
 import Thundermint.Crypto.SHA     (SHA512)
->>>>>>> 7378cc1d
 import Thundermint.Mock.KeyList
 import Thundermint.Store
 import Thundermint.Store.Internal.Query
@@ -144,19 +139,11 @@
        ]
   ]
 
-<<<<<<< HEAD
-genesis :: Pet (Block Ed25519_SHA512 ())
+genesis :: Pet (Block (Ed25519 :& SHA512)) ()
 genesis = makeGenesis "TEST" (Time 0) () validatorSet
 
-validatorSet :: Pet (ValidatorSet Ed25519_SHA512)
+validatorSet :: Pet (ValidatorSet (Ed25519 :& SHA512))
 validatorSet = petrify $ makeValidatorSetFromPriv [ PrivValidator k | k <- take 4  privateKeyList ]
-=======
-genesis :: Block (Ed25519 :& SHA512) ()
-genesis = makeGenesis "TEST" (Time 0) () validatorSet
-
-validatorSet :: ValidatorSet (Ed25519 :& SHA512)
-validatorSet = makeValidatorSetFromPriv [ PrivValidator k | k <- take 4  privateKeyList ]
->>>>>>> 7378cc1d
 
 ----------------------------------------------------------------
 -- Common code
