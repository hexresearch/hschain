--- conflicted
+++ resolved
@@ -13,14 +13,9 @@
 import Hedgehog
 import Hedgehog.Gen.QuickCheck (arbitrary)
 
-<<<<<<< HEAD
-import Thundermint.Crypto (petrify,pet)
-import Thundermint.Crypto.Ed25519
-=======
-import Thundermint.Crypto         ((:&))
+import Thundermint.Crypto         ((:&), petrify, pet)
 import Thundermint.Crypto.Ed25519 (Ed25519)
 import Thundermint.Crypto.SHA     (SHA512)
->>>>>>> 7378cc1d
 import Thundermint.Store
 import Thundermint.Store.STM
 import TM.Arbitrary.Instances ()
