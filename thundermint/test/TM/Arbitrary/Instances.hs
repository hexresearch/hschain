--- conflicted
+++ resolved
@@ -11,14 +11,10 @@
 
 import Data.ByteString.Arbitrary as Arb
 import Data.Maybe
-<<<<<<< HEAD
 import Data.SafeCopy
-import qualified Data.ByteString as BS
-=======
 import Data.Proxy
 import qualified Data.ByteString    as BS
 import qualified Data.List.NonEmpty as NE
->>>>>>> 7378cc1d
 import Test.QuickCheck.Arbitrary
 import Test.QuickCheck.Arbitrary.Generic
 import Test.QuickCheck.Gen
