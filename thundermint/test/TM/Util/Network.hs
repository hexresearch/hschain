--- conflicted
+++ resolved
@@ -18,18 +18,9 @@
 import Control.Monad.Catch
 import Control.Monad.Fail                 (MonadFail)
 import Control.Monad.IO.Class
-<<<<<<< HEAD
-
-import Control.Concurrent (threadDelay)
-import Control.Retry      (RetryPolicy, constantDelay, limitRetries, recovering)
-import Data.Monoid        ((<>))
-
-=======
 import Control.Retry                      (RetryPolicy, constantDelay, limitRetries, recovering)
 import Data.Monoid                        ((<>))
-import Data.Proxy                         (Proxy(..))
 import Katip
->>>>>>> 4f1b6212
 import qualified Control.Concurrent.Async as Async
 import qualified Control.Exception        as E
 import qualified Data.ByteString.Lazy     as LBS
@@ -82,13 +73,8 @@
       hs = [const $ Handler (\(_::E.IOException) -> return shouldRetry)]
 
 
-<<<<<<< HEAD
-testValidators, extraTestValidators
-  :: Map.Map (Fingerprint (SHA256 :<<< SHA512) (Ed25519 :& SHA512)) (PrivValidator (Ed25519 :& SHA512))
-=======
 -- TODO объединить в один список, а лучше сделать бесконечный
-testValidators, extraTestValidators :: Map.Map (Fingerprint TestAlg) (PrivValidator TestAlg)
->>>>>>> 4f1b6212
+testValidators, extraTestValidators :: Map.Map (Fingerprint (SHA256 :<<< SHA512) TestAlg) (PrivValidator TestAlg)
 testValidators = makePrivateValidators
   [ "2K7bFuJXxKf5LqogvVRQjms2W26ZrjpvUjo5LdvPFa5Y"
   , "4NSWtMsEPgfTK25tCPWqNzVVze1dgMwcUFwS5WkSpjJL"
@@ -194,17 +180,12 @@
       :: MockNet
       -> (Connection 'RW (Ed25519 :& SHA512) [(String, NetAddr)], TestNetLinkDescription m)
       -> m [m ()]
-<<<<<<< HEAD
-    mkTestNode net (conn, TestNetLinkDescription{..}) = do
-        let validatorSet = makeValidatorSetFromPriv validatorsSet
-        initDatabase conn (genesisBlock validatorSet)
-=======
 -}
 
 
 createTestNetworkWithValidatorsSetAndConfig
     :: forall m app . (MonadIO m, MonadMask m, MonadFork m, MonadTMMonitoring m, MonadFail m)
-    => Map.Map (Fingerprint TestAlg) (PrivValidator TestAlg)
+    => Map.Map (Fingerprint (SHA256 :<<< SHA512) TestAlg) (PrivValidator TestAlg)
     -> Configuration app
     -> TestNetDescription m
     -> m ()
@@ -224,8 +205,7 @@
          , Maybe (PrivValidator TestAlg))
       -> m [m ()]
     mkTestNode net (conn, TestNetLinkDescription{..}, validatorPK) = do
-        initDatabase conn Proxy (Mock.genesisBlock dbValidatorSet) dbValidatorSet
->>>>>>> 4f1b6212
+        initDatabase conn (Mock.genesisBlock dbValidatorSet)
         --
         let run = runTracerT ncTraceCallback . runNoLogsT . runDBT conn
         fmap (map run) $ run $ do
