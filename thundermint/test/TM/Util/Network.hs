{-# LANGUAGE DataKinds           #-}
{-# LANGUAGE DeriveGeneric       #-}
{-# LANGUAGE NumDecimals         #-}
{-# LANGUAGE OverloadedStrings   #-}
{-# LANGUAGE RankNTypes          #-}
{-# LANGUAGE RecordWildCards     #-}
{-# LANGUAGE ScopedTypeVariables #-}
{-# LANGUAGE TupleSections       #-}

{-# OPTIONS_GHC -fno-warn-orphans #-}

-- |
module TM.Util.Network where

import Control.Monad
import Control.Monad.Fail     (MonadFail)
import Control.Monad.Catch
import Control.Monad.IO.Class

import Control.Concurrent (threadDelay)
import Control.Retry      (RetryPolicy, constantDelay, limitRetries, recovering)
import Data.Monoid        ((<>))
import Data.Proxy         (Proxy(..))

import qualified Control.Concurrent.Async as Async
import qualified Control.Exception        as E
import qualified Data.ByteString.Lazy     as LBS
import qualified Data.Map                 as Map
import qualified Network.Socket           as Net

import Katip

import Thundermint.Blockchain.Internal.Engine.Types
import Thundermint.Control
import Thundermint.Crypto
import Thundermint.Crypto.Ed25519
import Thundermint.Debug.Trace
import Thundermint.Run
import Thundermint.Mock.Coin (intToNetAddr)
import Thundermint.Mock.KeyVal
import Thundermint.Mock.Types
import Thundermint.P2P
import Thundermint.P2P.Network
import Thundermint.Store
import Thundermint.Monitoring
import TM.RealNetwork

import Thundermint.Logger

instance MonadLogger IO where
  logger severity str extra = putStrLn $ "LOG: " ++ show severity ++ ": " ++ show str ++ "(" ++ show (toObject extra) ++ ")"
  localNamespace _ act = act

shouldRetry :: Bool
shouldRetry = True
retryPolicy :: RetryPolicy
retryPolicy = constantDelay 500 <> limitRetries 20

withRetry :: MonadIO m =>  ( (NetAddr, NetworkAPI)
                        -> (NetAddr, NetworkAPI) -> IO a)
         -> Net.HostName -> m a
withRetry = withRetry' Nothing

withRetry' :: MonadIO m => Maybe (Maybe Int)
                        -> ( (NetAddr, NetworkAPI)
                        -> (NetAddr, NetworkAPI) -> IO a)
         -> Net.HostName -> m a
withRetry' useUDP fun host = do
  liftIO $ recovering retryPolicy hs
    (const $ realNetPair useUDP host >>= uncurry fun)
    where
      -- | exceptions list to trigger the recovery logic
      hs :: [a -> Handler IO Bool]
      hs = [const $ Handler (\(_::E.IOException) -> return shouldRetry)]


testValidators :: Map.Map (Fingerprint Ed25519_SHA512) (PrivValidator Ed25519_SHA512)
testValidators = makePrivateValidators
  [ "2K7bFuJXxKf5LqogvVRQjms2W26ZrjpvUjo5LdvPFa5Y"
  , "4NSWtMsEPgfTK25tCPWqNzVVze1dgMwcUFwS5WkSpjJL"
  , "3Fj8bZjKc53F2a87sQaFkrDas2d9gjzK57FmQwnNnSHS"
  , "D2fpHM1JA8trshiUW8XPvspsapUvPqVzSofaK1MGRySd"
  ]


data TestNetLinkDescription m = TestNetLinkDescription
    { ncFrom     :: Int
    , ncTo       :: [Int]
    , ncCallback :: TraceEvents -> m ()
    }


type TestNetDescription m = [TestNetLinkDescription m]


type TestNetNode = ()


type TestNet = Map.Map Int TestNetNode


toPair :: TestNetLinkDescription m -> (Int, [Int])
toPair TestNetLinkDescription{..} = (ncFrom, ncTo)


createTestNetwork :: (MonadMask m, MonadFork m, MonadTMMonitoring m, MonadFail m)
                  => TestNetDescription m -> m ()
createTestNetwork = createTestNetworkWithConfig (defCfg :: Configuration Example)


createTestNetworkWithConfig
  :: forall m app . (MonadIO m, MonadMask m, MonadFork m, MonadTMMonitoring m, MonadFail m)
  => Configuration app -> TestNetDescription m -> m ()
createTestNetworkWithConfig cfg desc = do
    net  <- liftIO newMockNet
    withMany (\descr cont -> withConnection ":memory:" (\c -> cont (c,descr))) desc $ \descrList -> do
      acts <- mapM (mkTestNode net) descrList
      runConcurrently $ join acts
  where
    mkTestNode
<<<<<<< HEAD
      :: (MonadIO m, MonadMask m, MonadFork m)
      => MockNet
      -> (Connection 'RW Ed25519_SHA512 [Pet (String, NetAddr)], TestNetLinkDescription m)
=======
      :: MockNet
      -> (Connection 'RW Ed25519_SHA512 [(String, NetAddr)], TestNetLinkDescription m)
>>>>>>> 1bb71d52
      -> m [m ()]
    mkTestNode net (conn, TestNetLinkDescription{..}) = do
        let validatorSet = petrify $ makeValidatorSetFromPriv testValidators
        initDatabase conn Proxy (genesisBlock validatorSet) validatorSet
        --
        let run = runTracerT ncCallback . runNoLogsT . runDBT conn
        fmap (map run) $ run $ do
            (_,logic) <- logicFromFold transitions
            runNode cfg
              BlockchainNet
                { bchNetwork          = createMockNode net (intToNetAddr ncFrom)
                , bchLocalAddr        = intToNetAddr ncFrom
                , bchInitialPeers     = map intToNetAddr ncTo
                }
              NodeDescription
                { nodeCommitCallback   = \_ -> return ()
                , nodeValidationKey    = Nothing
                , nodeReadyCreateBlock = \_ _ -> return True
                }
              logic

-- |UDP may return Nothings for the message receive operation.
skipNothings :: String -> (a -> IO (Maybe LBS.ByteString)) -> a -> IO LBS.ByteString
skipNothings _lbl recv conn = do
  mbMsg <- recv conn
  case mbMsg of
    Just msg -> return msg
    Nothing -> skipNothings _lbl recv conn



-- | Simple test to ensure that mock network works at all
delayedWrite :: (NetAddr, NetworkAPI)
         -> (NetAddr, NetworkAPI)
         -> IO ()
delayedWrite (serverAddr, server) (_, client) = do
  let runServer NetworkAPI{..} =
        bracket listenOn fst $ \(_,accept) ->
          bracket accept (close . fst) $ \(conn,_) -> do
            "A1" <- skipNothings "A1" recv conn
            "A2" <- skipNothings "A2" recv conn
            "A3" <- skipNothings "A3" recv conn
            return ()
  let runClient NetworkAPI{..} = do
        threadDelay 10e3
        bracket (connect serverAddr) close $ \conn -> do
          send conn "A1"
          threadDelay 30e3
          send conn "A2"
          threadDelay 30e3
          send conn "A3"
  ((),()) <- Async.concurrently (runServer server) (runClient client)
  return ()<|MERGE_RESOLUTION|>--- conflicted
+++ resolved
@@ -118,14 +118,8 @@
       runConcurrently $ join acts
   where
     mkTestNode
-<<<<<<< HEAD
-      :: (MonadIO m, MonadMask m, MonadFork m)
-      => MockNet
+      :: MockNet
       -> (Connection 'RW Ed25519_SHA512 [Pet (String, NetAddr)], TestNetLinkDescription m)
-=======
-      :: MockNet
-      -> (Connection 'RW Ed25519_SHA512 [(String, NetAddr)], TestNetLinkDescription m)
->>>>>>> 1bb71d52
       -> m [m ()]
     mkTestNode net (conn, TestNetLinkDescription{..}) = do
         let validatorSet = petrify $ makeValidatorSetFromPriv testValidators
