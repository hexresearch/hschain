--- conflicted
+++ resolved
@@ -14,7 +14,6 @@
 --
 module TM.Consensus (tests) where
 
-import Codec.Serialise (Serialise)
 import Control.Concurrent.STM
 import Control.Monad
 import Control.Monad.IO.Class
@@ -36,12 +35,8 @@
 import HSChain.Store.Internal.Query
 import HSChain.Store.Internal.Proposals
 import HSChain.Types
-<<<<<<< HEAD
+import HSChain.Mock.KeyVal  (BData(..),process)
 import HSChain.Types.Merklized
-import HSChain.Mock.KeyVal  (BData(..))
-=======
-import HSChain.Mock.KeyVal  (BData(..),process)
->>>>>>> 513e58fb
 
 import Test.Tasty
 import Test.Tasty.HUnit
@@ -357,33 +352,6 @@
 
 evidenceIsRecordedProp :: IO ()
 evidenceIsRecordedProp = withEnvironment $ do
-<<<<<<< HEAD
-  execConsensus k2 $ do
-    -- Consensus enters new height and proposer
-    ()   <- expectStep 1 0 (StepNewHeight 0)
-    -- OUT OT TURN PROPOSAL
-    _    <- proposeBlock (Round 0) k4 block1
-    ()   <- expectStep 1 0 StepProposal
-    bid1 <- proposeBlock (Round 0) k1 (mockchain !! 1)
-    ()   <- voteFor (Just bid1) =<< expectPV
-    prevote   (Height 1) (Round 0) [k1,k3] (Just bid1)
-    ()   <- voteFor (Just bid1) =<< expectPC
-    precommit (Height 1) (Round 0) [k1,k3] (Just bid1)
-    -- HEIGHT 2
-    expectStep 2 0 (StepNewHeight 0)
-    expectStep 2 0 StepProposal
-    -- Check that block contain evidence
-    bid2   <- propBlockID <$> expectProp
-    Just b <- lookupBID (Height 2) bid2
-    case merkleValue $ blockEvidence b of
-      [OutOfTurnProposal _] -> return ()
-      e                     -> error $ unlines $ map show e
-    ()   <- voteFor (Just bid2) =<< expectPV
-    prevote   (Height 2) (Round 0) [k1,k3] (Just bid2)
-    ()   <- voteFor (Just bid2) =<< expectPC
-    precommit (Height 2) (Round 0) [k1,k3] (Just bid2)
-    -- HEIGHT 3. Block with evidence is commited
-=======
   execConsensus k $ do
     -- H=1
     do ()   <- expectStep 1 0 (StepNewHeight 0)
@@ -401,7 +369,7 @@
        -- Check that block contain evidence
        bid    <- propBlockID <$> expectProp
        Just b <- lookupBID (Height 2) bid
-       case blockEvidence b of
+       case merkleValue $ blockEvidence b of
          [OutOfTurnProposal _] -> return ()
          e                     -> error $ unlines $ map show e
        ()   <- voteFor (Just bid) =<< expectPV
@@ -409,7 +377,6 @@
        ()   <- voteFor (Just bid) =<< expectPC
        precommit (Height 2) (Round 0) otherK (Just bid)
     -- H=3. Block with evidence is commited
->>>>>>> 513e58fb
     expectStep 3 0 (StepNewHeight 0)
     expectStep 3 0 StepProposal
   --
@@ -588,7 +555,7 @@
                                             , newBlockState b
                                             )
     , appValidationFun  = \b (BlockchainState st valset) -> do
-        return $ do st' <- foldM (flip process) st (let BData tx = blockData b in tx)
+        return $ do st' <- foldM (flip process) st (let BData tx = merkleValue $ blockData b in tx)
                     return $ BlockchainState st' valset
     , appMempool        = nullMempool
     , appBchState       = store
