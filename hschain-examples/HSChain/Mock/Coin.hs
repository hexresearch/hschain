--- conflicted
+++ resolved
@@ -202,11 +202,7 @@
 
 transitions :: BChLogic (StateT CoinState Maybe) Alg BData
 transitions = BChLogic
-<<<<<<< HEAD
-  { processTx     = \tx -> liftSt (process (Height 0) tx) -- FIXME
-=======
   { processTx     = liftSt . process (Height 1)
->>>>>>> 513e58fb
   , processBlock  = \b  ->
       let h = blockHeight b
       in liftSt $ \s0 -> foldM (flip (process h)) s0 (blockTransactions $ merkleValue $ blockData b)
@@ -301,11 +297,7 @@
          , genDelay          = delay
          , genMaxMempoolSize = coinMaxMempoolSize
          }
-  , genesis0 {
-      blockHeader = (blockHeader genesis0) {
-          headerStateHash = hashed $ blockchainState st
-          }
-      }
+  , genesis0 { blockStateHash = hashed $ blockchainState st }
   )
   where
     privK        = take coinWallets $ makePrivKeyStream coinWalletsSeed
