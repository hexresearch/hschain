--- conflicted
+++ resolved
@@ -1,13 +1,7 @@
-<<<<<<< HEAD
-{ isProfile ? false
-, isProd    ? false
-, useSodium ? false
-=======
 { isProfile  ? false
 , isProd     ? false
 , isCoreLint ? false
 , useSodium  ? false
->>>>>>> 69ad0a45
 , ...
 }:
 let
@@ -42,11 +36,7 @@
   };
   # Build internal package
   callInternal = hask: name: path: args: opts:
-<<<<<<< HEAD
-    prodOverride (profileOverride (hask.callCabal2nixWithOptions name (ignoreStack path) opts args))
-=======
     lintOverride (prodOverride (profileOverride (hask.callCabal2nixWithOptions name (ignoreStack path) opts args)))
->>>>>>> 69ad0a45
     ;
   lintOverride    = doIf isCoreLint hask.doCoreLint;
   prodOverride    = doIf isProd    (drv: hask.doPedantic (lib.doCheck drv));
