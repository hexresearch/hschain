--- conflicted
+++ resolved
@@ -40,10 +40,7 @@
     hschain-quickcheck = callInternal hsPkgs "hschain" ../hschain-quickcheck    {} "";
     hschain-types      = callInternal hsPkgs "hschain" ../hschain-types         {} "";
     hschain            = callInternal hsPkgs "hschain" ../hschain               {} "";
-<<<<<<< HEAD
-=======
     hschain-examples   = callInternal hsPkgs "hschain" ../hschain-examples      {} "";
->>>>>>> 513e58fb
     serialise-cddl     = callInternal hsPkgs "hschain" ../serialise-cddl        {} "";
   };
   # Build internal package
